--- conflicted
+++ resolved
@@ -17,14 +17,15 @@
 import MilestoneCreator from "../MilestoneCreator";
 import CreateTask from "./CreateTask";
 import ApprovalTaskCreator from "./ApprovalTaskCreator";
-<<<<<<< HEAD
-import { getTaskTypeInfo, getTaskTypeIcon, getTaskPriorityColor } from "../TaskTypeUtils";
-import { Delete } from "lucide-react";
-=======
+
 import { getTaskTypeInfo, getTaskPriorityColor } from "../TaskTypeUtils";
-import { CheckCircle, ClipboardList, Delete, RotateCcw, Target } from "lucide-react";
->>>>>>> 5ca85fdf
-
+import {
+  CheckCircle,
+  ClipboardList,
+  Delete,
+  RotateCcw,
+  Target,
+} from "lucide-react";
 export default function AllTasks({
   onCreateTask,
   onNavigateToTask,
@@ -1109,11 +1110,10 @@
                     className="w-full text-left px-4 py-3 hover:bg-gray-50 flex items-center gap-3"
                     onClick={() => handleTaskTypeSelect("regular")}
                   >
-<<<<<<< HEAD
-                    <span className="text-lg"> </span>
-=======
-                    <span className="text-lg"><ClipboardList/></span>
->>>>>>> 5ca85fdf
+                    <span className="text-lg">
+                      <ClipboardList />
+                    </span>
+
                     <div>
                       <div className="font-medium text-gray-900">
                         Simple Task
@@ -1127,7 +1127,9 @@
                     className="w-full text-left px-4 py-3 hover:bg-gray-50 flex items-center gap-3"
                     onClick={() => handleTaskTypeSelect("recurring")}
                   >
-                    <span className="text-lg"><RotateCcw/> </span>
+                    <span className="text-lg">
+                      <RotateCcw />{" "}
+                    </span>
                     <div>
                       <div className="font-medium text-gray-900">
                         Recurring Task
@@ -1141,7 +1143,9 @@
                     className="w-full text-left px-4 py-3 hover:bg-gray-50 flex items-center gap-3"
                     onClick={() => handleTaskTypeSelect("milestone")}
                   >
-                    <span className="text-lg"><Target/> </span>
+                    <span className="text-lg">
+                      <Target />{" "}
+                    </span>
                     <div>
                       <div className="font-medium text-gray-900">Milestone</div>
                       <div className="text-sm text-gray-500">
@@ -1153,7 +1157,9 @@
                     className="w-full text-left px-4 py-3 hover:bg-gray-50 flex items-center gap-3"
                     onClick={() => handleTaskTypeSelect("approval")}
                   >
-                    <span className="text-lg"><CheckCircle/> </span>
+                    <span className="text-lg">
+                      <CheckCircle />{" "}
+                    </span>
                     <div>
                       <div className="font-medium text-gray-900">
                         Approval Task
