import React, { useState, useEffect } from "react";
import { useActiveRole } from "../../components/RoleSwitcher";
import { useLocation } from "wouter";
import { useQuery } from "@tanstack/react-query";
import axios from "axios";
import useTasksStore from "../../stores/tasksStore";
import TaskEditModal from "./TaskEditModal";
import TasksCalendarView from "./TasksCalendarView";
import SubtaskCreator from "./SubtaskCreator";
import StatusConfirmationModal from "./StatusConfirmationModal";
import TaskStatusDropdown from "./TaskStatusDropdown";
import TaskActionsDropdown from "./TaskActionsDropdown";
import SubtaskActionsDropdown from "./SubtaskActionsDropdown";
import ApprovalTaskDetailModal from "./ApprovalTaskDetailModal";
import CalendarDatePicker from "./CalendarDatePicker";
import SearchableSelect from "../SearchableSelect";
import Toast from "./Toast";
import SuccessToast from "./SuccessToast";
import CustomConfirmationModal from "./CustomConfirmationModal";
import TaskThreadModal from "./TaskThreadModal";
import SmartTaskParser from "./SmartTaskParser";
import MilestoneCreator from "../MilestoneCreator";
import CreateTask from "./CreateTask";
import ApprovalTaskCreator from "./ApprovalTaskCreator";
import {
  createMilestone,
  getMilestones,
  updateMilestone,
  deleteMilestone,
  linkTaskToMilestone,
  unlinkTaskFromMilestone,
  markMilestoneAsAchieved
} from "../../api/milestoneApi";
import {
  Table,
  TableHeader,
  TableBody,
  TableRow,
  TableHead,
  TableCell,
} from "@/components/ui/table"
import { getTaskTypeInfo, getTaskPriorityColor } from "../TaskTypeUtils";
import {
  CheckCircle,
  ClipboardList,
  Delete,
  RotateCcw,
  Target,
  MessageCircle,
  Sparkles,
  Hash,
  AtSign,
} from "lucide-react";
import { useSubtask } from "../../contexts/SubtaskContext";

export default function AllTasks({
  onCreateTask,
  onNavigateToTask,
  initialDueDateFilter,
}) {
  const [, navigate] = useLocation();
  const [searchTerm, setSearchTerm] = useState("");
  const [statusFilter, setStatusFilter] = useState("all");
  const [priorityFilter, setPriorityFilter] = useState("all");
  const [taskTypeFilter, setTaskTypeFilter] = useState("all");
  const [dueDateFilter, setDueDateFilter] = useState("all");
  const [sortBy, setSortBy] = useState("dueDate");
  const [selectedTaskId, setSelectedTaskId] = useState(null);
  const [showSnooze, setShowSnooze] = useState(false);
  const [showCreateTaskDrawer, setShowCreateTaskDrawer] = useState(false);
  const [editingTaskId, setEditingTaskId] = useState(null);
  const [editingTitle, setEditingTitle] = useState("");
  const [editingSubtaskId, setEditingSubtaskId] = useState(null);
  const [editingSubtaskTitle, setEditingSubtaskTitle] = useState("");
  const [showEditModal, setShowEditModal] = useState(false);
  const [editingTask, setEditingTask] = useState(null);
  const [showBulkActions, setShowBulkActions] = useState(false);
  const [currentUser] = useState({
    id: 1,
    name: "Current User",
    role: "admin",
  });
  const [showStatusConfirmation, setShowStatusConfirmation] = useState(null);
  const [showDeleteSubtaskConfirmation, setShowDeleteSubtaskConfirmation] =
    useState(null);
  const [showTaskTypeDropdown, setShowTaskTypeDropdown] = useState(false);
  const [selectedTaskType, setSelectedTaskType] = useState("regular");
  const [showApprovalTaskModal, setShowApprovalTaskModal] = useState(false);
  const [showSubtaskCreator, setShowSubtaskCreator] = useState(null);
  const [selectedSubtask, setSelectedSubtask] = useState(null);
  const [showCalendarModal, setShowCalendarModal] = useState(false);
  const [selectedDateForTask, setSelectedDateForTask] = useState(null);
  const [showMilestoneModal, setShowMilestoneModal] = useState(false);
  const [selectedApprovalTask, setSelectedApprovalTask] = useState(null);
  const [showCalendarView, setShowCalendarView] = useState(false);

  // Task detail and edit modals
  const [showTaskDetails, setShowTaskDetails] = useState(false);
  const [selectedTask, setSelectedTask] = useState(null);
  const [showEditTaskModal, setShowEditTaskModal] = useState(false);

  // Smart task features
  const [showThreadModal, setShowThreadModal] = useState(false);
  const [selectedTaskForThread, setSelectedTaskForThread] = useState(null);
  const [showSmartParser, setShowSmartParser] = useState(false);

  const [toast, setToast] = useState({
    message: "",
    type: "success",
    isVisible: false,
  });

  // Confirmation modals state
  const [confirmModal, setConfirmModal] = useState({
    isOpen: false,
    type: '',
    title: '',
    message: '',
    onConfirm: null,
    data: null
  });
  // Zustand store
  const {
    tasks,
    selectedTasks,
    snoozedTasks,
    riskyTasks,
    expandedTasks,
    addTask,
    updateTask,
    deleteTask,
    addSubtask,
    updateSubtask,
    deleteSubtask,
    setSelectedTasks,
    toggleTaskSelection,
    bulkUpdateStatus,
    bulkDeleteTasks,
    toggleTaskExpansion,
    toggleSnoozeTask,
    toggleRiskyTask,
    updateTaskStatus,
    getFilteredTasks,
    getTaskStatus,
    addCustomReminder,
    snoozeTask,
  } = useTasksStore();

  const [apiTasks, setApiTasks] = useState([]);
  const [apiLoading, setApiLoading] = useState(true);
  const [apiError, setApiError] = useState(null);
  const [availableUsers, setAvailableUsers] = useState([]);
  const { activeRole, setActiveRole } = useActiveRole();
  const [currentRole, setCurrentRole] = useState(null);
  const { openSubtaskDrawer } = useSubtask();

  // Get user data to access roles
  const { data: user } = useQuery({
    queryKey: ["/api/auth/verify"],
    enabled: !!localStorage.getItem("token"),
  });

  // Function to refetch tasks from API
  const refetchTasks = async () => {
    try {
      const token = localStorage.getItem("token");
      if (!token) {
        throw new Error("Authorization token not found.");
      }
      const response = await axios.get(
        "http://localhost:5000/api/mytasks?page=1&limit=100",
        {
          headers: {
            Authorization: `Bearer ${token}`,
          },
        },
      );

      if (response.data && response.data.success) {
        // If response is grouped by roles, use only current role's tasks
        const rolesObj = response.data.data?.roles;
        let roleToUse = activeRole || null;

        // If no active role set, use user's first role as default
        if (!roleToUse && user?.role?.[0]) {
          roleToUse = user.role[0];
          // Set the active role in context
          setActiveRole(roleToUse);
        }

        // Fallback to first available role from response
        if (!roleToUse && rolesObj) {
          roleToUse = Object.keys(rolesObj)[0];
          setActiveRole(roleToUse);
        }

        setCurrentRole(roleToUse);
        let tasksArr = [];
        if (rolesObj && roleToUse && rolesObj[roleToUse]) {
          tasksArr = rolesObj[roleToUse];
        } else if (response.data.data.tasks) {
          tasksArr = response.data.data.tasks;
        }
        const mappedTasks = tasksArr.map((task) => {
          // Debug original task structure
          if (process.env.NODE_ENV === 'development') {
            console.log('🔍 Original API Task:', {
              _id: task._id,
              id: task.id,
              _doc_id: task._doc?._id,
              title: task.title || task._doc?.title,
              _idType: typeof task._id,
              idType: typeof task.id,
              _docIdType: typeof task._doc?._id,
              _idLength: task._id?.toString().length,
              idLength: task.id?.toString().length,
              _docIdLength: task._doc?._id?.toString().length,
              isMongooseDoc: !!(task._doc || task.$__),
              allKeys: Object.keys(task)
            });
          }

          // Extract data from Mongoose document or plain object
          let taskData;
          let taskId;

          if (task._doc) {
            // It's a Mongoose document - use _doc for actual data
            console.log('📋 Mongoose document detected, using _doc data');
            taskData = task._doc;
            taskId = task._doc._id;
          } else {
            // It's a plain object
            console.log('📋 Plain object detected, using directly');
            taskData = task;
            taskId = task._id || task.id;
          }

          const statusMap = {
            open: "OPEN",
            todo: "OPEN",
            "in-progress": "INPROGRESS",
            inprogress: "INPROGRESS",
            done: "DONE",
            completed: "DONE",
            onhold: "ONHOLD",
            "on-hold": "ONHOLD",
            cancelled: "CANCELLED",
            canceled: "CANCELLED"
          };
          const apiStatus = taskData.status?.toLowerCase() || "open";
          const feStatus = statusMap[apiStatus] || "OPEN";

          // Debug logging
          if (process.env.NODE_ENV === 'development') {
            console.log('API Task Status Mapping:', {
              originalStatus: taskData.status,
              apiStatus,
              mappedStatus: feStatus,
              taskTitle: taskData.title
            });
          }

          const mappedTask = {
            // CRITICAL: Use the extracted taskId for both id and _id
            id: taskId, // This will be used for frontend operations
            _id: taskId, // This will be used for API calls

            // Spread other properties from taskData FIRST
            ...taskData,

            // Then override with mapped values
            title: taskData.title,
            assignee: taskData.assignedTo
              ? `${taskData.assignedTo.firstName} ${taskData.assignedTo.lastName}`
              : "Unassigned",
            assigneeId: taskData.assignedTo?._id,
            status: feStatus, // This will override the raw status from taskData
            priority: taskData.priority
              ? taskData.priority.charAt(0).toUpperCase() + taskData.priority.slice(1)
              : "Medium",
            dueDate: taskData.dueDate
              ? new Date(taskData.dueDate).toISOString().split("T")[0]
              : "",
            progress: feStatus === "DONE" ? 100 : feStatus === "INPROGRESS" ? 50 : 0,
            ...taskData,

            // Map subtasks if they exist
            subtasks: task.subtasks?.map(subtask => {
              const subtaskApiStatus = subtask.status?.toLowerCase() || "open";
              const subtaskFeStatus = statusMap[subtaskApiStatus] || "OPEN";

              return {
                ...subtask,
                id: subtask._id,
                _id: subtask._id,
                status: subtaskFeStatus, // Apply status mapping to subtasks
                assignee: subtask.assignedTo
                  ? `${subtask.assignedTo.firstName} ${subtask.assignedTo.lastName}`
                  : "Unassigned",
                assigneeId: subtask.assignedTo?._id
              };
            }) || []
          };

          // Debug final mapped task
          if (process.env.NODE_ENV === 'development') {
            console.log('🔍 Mapped Task:', {
              id: mappedTask.id,
              _id: mappedTask._id,
              title: mappedTask.title,
              idType: typeof mappedTask.id,
              _idType: typeof mappedTask._id,
              idLength: mappedTask.id?.toString().length,
              _idLength: mappedTask._id?.toString().length,
              isObjectId: /^[0-9a-fA-F]{24}$/.test(mappedTask.id?.toString())
            });
          }

          return mappedTask;
        });
        setApiTasks(mappedTasks);
      } else {
        setApiError(response.data.message || "Failed to fetch tasks.");
      }
    } catch (error) {
      setApiError(
        error.response?.data?.message ||
        error.message ||
        "An error occurred while fetching tasks.",
      );
    }
  };
  // Lock body scroll while any modal/drawer is open
  useEffect(() => {
    const anyOpen =
      showCreateTaskDrawer ||
      showApprovalTaskModal ||
      showMilestoneModal ||
      showCalendarModal ||
      showEditModal ||
      !!showStatusConfirmation ||
      !!showDeleteSubtaskConfirmation ||
      !!showSubtaskCreator ||
      !!selectedApprovalTask;

    const prev = document.body.style.overflow;
    document.body.style.overflow = anyOpen ? "hidden" : prev || "";
    return () => {
      document.body.style.overflow = prev || "";
    };
  }, [
    showCreateTaskDrawer,
    showApprovalTaskModal,
    showMilestoneModal,
    showCalendarModal,
    showEditModal,
    showStatusConfirmation,
    showDeleteSubtaskConfirmation,
    showSubtaskCreator,
    selectedApprovalTask,
  ]);

  // Handle initial due date filter from props
  useEffect(() => {
    if (initialDueDateFilter && initialDueDateFilter !== "all") {
      setDueDateFilter(initialDueDateFilter);
    }
  }, [initialDueDateFilter]);

  useEffect(() => {
    const fetchTasks = async () => {
      setApiLoading(true);
      setApiError(null);
      await refetchTasks();
      setApiLoading(false);
    };

    // Only fetch if we have user data or activeRole
    if (user || activeRole) {
      fetchTasks();
    }
  }, [activeRole, user]);

  // Listen for task status updates from child components
  useEffect(() => {
    const handleTaskStatusUpdated = (event) => {
      const { taskId, newStatus } = event.detail;
      console.log('AllTasks: Received status update event:', { taskId, newStatus });

      // Update the specific task in local state immediately with color
      setApiTasks(prev => prev.map(task => {
        if (task.id === taskId || task._id === taskId) {
          // Get color from companyStatuses configuration
          const statusObj = companyStatuses.find(s => s.code === newStatus);
          const newStatusColor = statusObj ? statusObj.color : getStatusColor(newStatus);

          console.log('🎨 Event: Updating task color:', {
            taskId,
            newStatus,
            newColor: newStatusColor,
            statusObj
          });

          return {
            ...task,
            status: newStatus,
            statusColor: newStatusColor,
            colorCode: newStatusColor
          };
        }
        return task;
      }));
    };

    // Also listen for color update events
    const handleTaskColorUpdated = (event) => {
      const { taskId, newStatus } = event.detail;
      console.log('AllTasks: Received color update event:', { taskId, newStatus });

      // Force re-render with updated colors
      setApiTasks(prev => prev.map(task => {
        if (task.id === taskId || task._id === taskId) {
          const statusObj = companyStatuses.find(s => s.code === newStatus);
          const newStatusColor = statusObj ? statusObj.color : getStatusColor(newStatus);

          console.log('🎨 Color: Force updating task color:', {
            taskId,
            newStatus,
            newColor: newStatusColor,
            oldColor: task.statusColor || task.colorCode
          });

          return {
            ...task,
            status: newStatus,
            statusColor: newStatusColor,
            colorCode: newStatusColor
          };
        }
        return task;
      }));
    };

    window.addEventListener('taskStatusUpdated', handleTaskStatusUpdated);
    window.addEventListener('taskColorUpdated', handleTaskColorUpdated);

    return () => {
      window.removeEventListener('taskStatusUpdated', handleTaskStatusUpdated);
      window.removeEventListener('taskColorUpdated', handleTaskColorUpdated);
    };
  }, []);

  // Fetch available users for task assignment
  useEffect(() => {
    const fetchAvailableUsers = async () => {
      try {
        const token = localStorage.getItem("token");
        if (!token) return;

        const response = await axios.get("http://localhost:5000/api/users", {
          headers: { Authorization: `Bearer ${token}` },
        });

        if (response.data.success) {
          setAvailableUsers(response.data.data || []);
        }
      } catch (error) {
        console.error('Error fetching available users:', error);
        setAvailableUsers([]);
      }
    };

    fetchAvailableUsers();
  }, []);

  // Company-defined statuses with comprehensive management
  const [companyStatuses] = useState([
    {
      id: 1,
      code: "OPEN",
      label: "Open",
      description: "Task is created but not yet started",
      color: "#6c757d",
      isFinal: false,
      isDefault: true,
      active: true,
      order: 1,
      systemMapping: "SYS_OPEN",
      allowedTransitions: ["INPROGRESS", "ONHOLD", "CANCELLED", "DONE"],
      isSystem: false,
      createdAt: "2024-01-01T00:00:00Z",
      tooltip: "New task ready to be started",
    },
    {
      id: 2,
      code: "INPROGRESS",
      label: "In Progress",
      description: "Task is being actively worked on",
      color: "#3498db",
      isFinal: false,
      isDefault: false,
      active: true,
      order: 2,
      systemMapping: "SYS_INPROGRESS",
      allowedTransitions: ["ONHOLD", "DONE", "CANCELLED"],
      isSystem: false,
      createdAt: "2024-01-01T00:00:00Z",
      tooltip: "Work is currently in progress on this task",
    },
    {
      id: 3,
      code: "ONHOLD",
      label: "On Hold",
      description: "Task is temporarily paused",
      color: "#f39c12",
      isFinal: false,
      isDefault: false,
      active: true,
      order: 3,
      systemMapping: "SYS_ONHOLD",
      allowedTransitions: ["INPROGRESS", "CANCELLED"],
      isSystem: false,
      createdAt: "2024-01-01T00:00:00Z",
      tooltip: "Task is paused temporarily",
    },
    {
      id: 4,
      code: "DONE",
      label: "Completed",
      description: "Task has been completed successfully",
      color: "#28a745",
      isFinal: true,
      isDefault: false,
      active: true,
      order: 4,
      systemMapping: "SYS_DONE",
      allowedTransitions: [],
      isSystem: false,
      createdAt: "2024-01-01T00:00:00Z",
      tooltip: "Task has been successfully completed",
    },
    {
      id: 5,
      code: "CANCELLED",
      label: "Cancelled",
      description: "Task was terminated intentionally",
      color: "#dc3545",
      isFinal: true,
      isDefault: false,
      active: true,
      order: 5,
      systemMapping: "SYS_CANCELLED",
      allowedTransitions: [],
      isSystem: false,
      createdAt: "2024-01-01T00:00:00Z",
      tooltip: "Task was cancelled and will not be completed",
    },
  ]);

  // Status change history for activity tracking
  const [statusHistory, setStatusHistory] = useState([]);

  // Legacy status mapping for retroactive handling
  const [statusMappings] = useState([]);

  // Task type detection function
  const getTaskType = (task) => {
    if (task.isApprovalTask) return "Approval Task";
    if (task.isRecurring || task.recurringFromTaskId) return "Recurring Task";
    if (task.type === "milestone") return "Milestone";
    return "Simple Task";
  };

  const getStatusLabel = (statusCode) => {
    const status = companyStatuses.find((s) => s.code === statusCode);
    return status ? status.label : statusCode;
  };

  const getStatusBadge = (statusCode) => {
    const status = companyStatuses.find((s) => s.code === statusCode);
    const baseClass =
      "inline-flex items-center px-2.5 py-0.5 rounded-full text-xs font-medium";

    if (!status) return `${baseClass} bg-gray-100 text-gray-800`;

    const hex = status.color.replace("#", "");
    const r = parseInt(hex.substr(0, 2), 16);
    const g = parseInt(hex.substr(2, 2), 16);
    const b = parseInt(hex.substr(4, 2), 16);

    return {
      className: `${baseClass} text-white`,
      style: { backgroundColor: status.color },
    };
  };
  // Debug function for recurring task troubleshooting
  // const debugRecurringTask = (task, context = '') => {
  //   if (task.isRecurring) {
  //     console.log(`🔄 DEBUG - Recurring Task [${context}]:`, {
  //       taskId: task.id || task._id,
  //       title: task.title,
  //       isRecurring: task.isRecurring,
  //       taskType: task.taskType,
  //       originalDueDate: task.dueDate,
  //       nextDueDate: task.nextDueDate,
  //       recurrencePattern: task.recurrencePattern,
  //       status: task.status,
  //       completedDate: task.completedDate,
  //       hasRecurrencePattern: !!task.recurrencePattern,
  //       patternDetails: task.recurrencePattern ? {
  //         frequency: task.recurrencePattern.frequency,
  //         interval: task.recurrencePattern.interval,
  //         anchorField: task.recurrencePattern.anchorField
  //       } : null
  //     });
  //   }
  // };
  //   // Calculate enhanced due date for recurring tasks (client-side display logic)
  // const calculateEnhancedDueDate = (task) => {
  //   // For non-recurring tasks, return original due date
  //   if (!task.isRecurring || !task.recurrencePattern) {
  //     return task.dueDate;
  //   }

  //   // For recurring tasks, show the most relevant due date:
  //   // 1. If task is completed, show original due date (historical)
  //   // 2. If task has nextDueDate, show that (upcoming occurrence)
  //   // 3. Otherwise, show current due date
    
  //   if (task.status === 'DONE' || task.status === 'completed') {
  //     // For completed recurring tasks, show original due date for reference
  //     return task.dueDate;
  //   }
    
  //   if (task.nextDueDate) {
  //     // Show next due date for active recurring tasks
  //     return task.nextDueDate;
  //   }
    
  //   return task.dueDate;
  // };
  // // Get display due date with recurring task logic
  // const getDisplayDueDate = (task) => {
  //   debugRecurringTask(task, 'getDisplayDueDate');
    
  //   const enhancedDueDate = calculateEnhancedDueDate(task);
    
   
  //   if (!enhancedDueDate) {
  //     return null;
  //   }
    
  //   return new Date(enhancedDueDate);
  // };

  // Permission check function
  const canEditTaskStatus = (task) => {
    return (
      task.assigneeId === currentUser.id ||
      task.collaborators?.includes(currentUser.id) ||
      currentUser.role === "admin" ||
      task.creatorId === currentUser.id
    );
  };

  // Check if task can be marked as completed
  const canMarkAsCompleted = (task) => {
    if (!task.subtasks || task.subtasks.length === 0) return true;

    const incompleteSubtasks = task.subtasks.filter(
      (subtask) =>
        subtask.status !== "completed" && subtask.status !== "cancelled",
    );

    return incompleteSubtasks.length === 0;
  };

  // Get valid status transitions based on business rules
  const getValidStatusTransitions = (currentStatusCode, task = null) => {
    const currentStatus = companyStatuses.find(
      (s) => s.code === currentStatusCode && s.active,
    );
    if (!currentStatus) return [];

    let validTransitions = currentStatus.allowedTransitions.filter(
      (transitionCode) => {
        const targetStatus = companyStatuses.find(
          (s) => s.code === transitionCode && s.active,
        );
        return targetStatus !== null;
      },
    );

    // Apply sub-task completion logic for parent tasks
    if (task && task.subtasks && task.subtasks.length > 0) {
      const hasIncompleteSubtasks = task.subtasks.some(
        (subtask) =>
          subtask.status !== "DONE" && subtask.status !== "CANCELLED",
      );

      // Block completion if sub-tasks are incomplete
      if (hasIncompleteSubtasks) {
        validTransitions = validTransitions.filter(
          (transition) => transition !== "DONE",
        );
      }
    }

    return validTransitions;
  };

  // Log status change for activity tracking and audit trail
  const logStatusChange = (
    taskId,
    oldStatusCode,
    newStatusCode,
    userId,
    reason = null,
  ) => {
    const historyEntry = {
      id: Date.now(),
      taskId,
      oldStatusCode,
      newStatusCode,
      changedBy: userId,
      changedAt: new Date().toISOString(),
      reason,
      oldStatusLabel: getStatusLabel(oldStatusCode),
      newStatusLabel: getStatusLabel(newStatusCode),
    };

    setStatusHistory((prev) => [...prev, historyEntry]);
    console.log("Status Change Logged:", historyEntry);
  };

  // Apply legacy status mapping for retroactive compatibility
  const applyStatusMapping = (statusCode) => {
    const mapping = statusMappings.find((m) => m.oldStatusCode === statusCode);
    return mapping ? mapping.newStatusCode : statusCode;
  };

  // Handle status change with comprehensive validation
  const handleStatusChange = (
    taskId,
    newStatusCode,
    requiresConfirmation = false,
    reason = null,
  ) => {
    console.log('handleStatusChange called with:', { taskId, newStatusCode, requiresConfirmation, reason });

    // Find task by multiple possible ID fields to handle different ID formats
    const task = apiTasks.find((t) => {
      const matches = t.id === taskId ||
        t._id === taskId ||
        String(t.id) === String(taskId) ||
        String(t._id) === String(taskId) ||
        t.id === Number(taskId);

      if (matches) {
        console.log('MATCH FOUND:', { searchId: taskId, task: { id: t.id, _id: t._id, title: t.title } });
      }
      return matches;
    });

    const newStatus = companyStatuses.find(
      (s) => s.code === newStatusCode && s.active,
    );

    console.log('Found task:', task ? { id: task.id, _id: task._id, title: task.title, status: task.status } : 'NOT FOUND');
    console.log('Found status:', newStatus ? { code: newStatus.code, label: newStatus.label } : 'NOT FOUND');

    if (!newStatus) {
      setToast({
        message: "Invalid status code provided.",
        type: 'error',
        isVisible: true,
      });
      return;
    }

    if (!task) {
      // If we can't find the task locally but we have a valid MongoDB ObjectId and valid status,
      // we can still proceed with the API call since the backend knows about this task
      if (newStatus && taskId && (taskId.match(/^[0-9a-fA-F]{24}$/) || taskId.toString().length > 0)) {
        console.log('Task not found locally but valid ID provided, proceeding with API call');
        // Create a minimal task object for the API call
        const minimalTask = {
          _id: taskId,
          id: taskId,
          title: 'Task (Loading...)',
          status: 'OPEN' // Default status
        };

        // Show confirmation for final statuses
        if (newStatus.isFinal && requiresConfirmation) {
          setShowStatusConfirmation({
            taskId,
            newStatusCode,
            taskTitle: 'Task',
            statusLabel: newStatus.label,
            reason,
          });
          return;
        }

        // Execute status change directly
        executeStatusChange(minimalTask, newStatusCode, reason);
        return;
      }

      setToast({
        message: "Task not found. Please refresh the page and try again.",
        type: 'error',
        isVisible: true,
      });
      return;
    }

    // Check edit permissions
    if (!canEditTaskStatus(task)) {
      setToast({
        message: "You do not have permission to edit this task status.",
        type: 'error',
        isVisible: true,
      });
      return;
    }

    // Validate status transition
    const validTransitions = getValidStatusTransitions(task.status, task);
    if (!validTransitions.includes(newStatusCode)) {
      const currentStatusObj = companyStatuses.find(
        (s) => s.code === task.status,
      );
      setToast({
        message: `Invalid status transition from "${currentStatusObj?.label || task.status}" to "${newStatus.label}". Please follow the allowed workflow.`,
        type: 'error',
        isVisible: true,
      });
      return;
    }

    // Check sub-task completion logic
    if (newStatusCode === "DONE" && !canMarkAsCompleted(task)) {
      const incompleteCount = task.subtasks?.filter(
        (s) => s.status !== "DONE" && s.status !== "CANCELLED",
      ).length || 0;
      setToast({
        message: `Cannot mark task as completed. There are ${incompleteCount} incomplete sub-tasks that must be completed or cancelled first.`,
        type: 'error',
        isVisible: true,
      });
      return;
    }

    // Show confirmation for final statuses
    if (newStatus.isFinal && requiresConfirmation) {
      setShowStatusConfirmation({
        taskId: task._id || task.id,
        newStatusCode,
        taskTitle: task.title,
        statusLabel: newStatus.label,
        reason,
      });
      return;
    }

    // Execute status change - pass the task object to get the correct ID for API
    executeStatusChange(task, newStatusCode, reason);
  };

  // Execute the actual status change
  const executeStatusChange = async (task, newStatusCode, reason = null) => {
    console.log('🚀 EXECUTE STATUS CHANGE STARTED:', {
      task: {
        id: task.id,
        _id: task._id,
        title: task.title,
        currentStatus: task.status
      },
      newStatusCode,
      reason,
      timestamp: new Date().toISOString()
    });

    try {
      // Use the MongoDB ObjectId (_id) for the API call, fallback to numeric id
      const apiTaskId = task._id || task.id;

      console.log('🔧 Using task ID for API call:', apiTaskId, 'from task:', { id: task.id, _id: task._id });

      // Map frontend status codes to backend status codes
      const statusMapping = {
        'OPEN': 'open',
        'INPROGRESS': 'in-progress',
        'DONE': 'completed',
        'ONHOLD': 'on-hold',
        'CANCELLED': 'cancelled'
      };

      const backendStatus = statusMapping[newStatusCode] || newStatusCode.toLowerCase();

      console.log('🎯 Status mapping:', {
        frontendStatus: newStatusCode,
        backendStatus,
        allMappings: statusMapping
      });

      // Prepare the request payload according to API spec
      const payload = {
        status: backendStatus,
        notes: reason || undefined, // Add notes if reason is provided
      };

      // Add completedDate if status is being set to completed/done
      if (backendStatus === "completed" || newStatusCode === "DONE") {
        payload.completedDate = new Date().toISOString();
      }

      console.log('📤 Updating task status with payload:', payload);
      console.log('🌐 API endpoint URL:', `http://localhost:5000/api/tasks/${apiTaskId}/status`);
      console.log('🔑 Auth token exists:', !!localStorage.getItem('token'));

      // Use correct API endpoint format
      console.log('🚀 Making API call now...');
      const response = await axios.patch(
        `http://localhost:5000/api/tasks/${apiTaskId}/status`,
        payload,
        {
          headers: {
            'Content-Type': 'application/json',
            'Authorization': `Bearer ${localStorage.getItem('token')}`,
          }
        }
      );

      console.log('📨 Status update response received:', response);

      console.log('Status update response:', response);

      // Check if response contains HTML (indicates routing issue)
      if (typeof response.data === 'string' && response.data.includes('<!DOCTYPE html>')) {
        console.error('API returned HTML instead of JSON - possible routing issue');
        throw new Error('API endpoint not found - check server routing');
      }

      // Check for successful response
      if (response.data && response.data.success) {
        console.log('✅ API call successful, updating local state...');

        // Update local state optimistically with status color
        setApiTasks(prev => {
          const updated = prev.map(t => {
            if (t.id === task.id || t._id === task._id) {
              // Get color from companyStatuses configuration
              const statusObj = companyStatuses.find(s => s.code === newStatusCode);
              const newStatusColor = statusObj ? statusObj.color : getStatusColor(newStatusCode);

              const updatedTask = {
                ...t,
                status: newStatusCode,
                statusColor: newStatusColor,
                colorCode: newStatusColor, // Also update colorCode field
                updatedAt: new Date().toISOString(),
                ...(backendStatus === "completed" && { completedDate: new Date().toISOString() })
              };

              console.log('🎨 Updated task with color:', {
                taskId: t._id || t.id,
                oldStatus: t.status,
                newStatus: newStatusCode,
                backendStatus,
                newColor: updatedTask.statusColor,
                colorCode: updatedTask.colorCode,
                statusObject: statusObj
              });

              return updatedTask;
            }
            return t;
          });

          console.log('📊 Local state updated, total tasks:', updated.length);
          return updated;
        });

        // Also update Zustand store if available
        if (typeof updateTaskStatus === 'function') {
          updateTaskStatus(task.id, newStatusCode);
        }

        // Show success toast
        const newStatus = companyStatuses.find((s) => s.code === newStatusCode);
        const message = `Task "${task.title}" status updated to "${newStatus?.label || newStatusCode}"`;

        setToast({
          message: message,
          type: 'success',
          isVisible: true,
        });

        // No need to refetch since we're updating optimistically and it's working

      } else {
        // Handle API error response
        const errorMessage = response.data?.message || "Failed to update task status.";
        setToast({
          message: errorMessage,
          type: 'error',
          isVisible: true,
        });
      }
    } catch (error) {
      console.error('❌ ERROR in executeStatusChange:', {
        error: error.message,
        response: error.response?.data,
        status: error.response?.status,
        config: error.config,
        taskId: task._id || task.id,
        newStatusCode,
        timestamp: new Date().toISOString()
      });

      // Handle different error response formats
      let errorMessage = 'Error updating task status. Please try again.';
      if (error.response?.data?.message) {
        errorMessage = error.response.data.message;
      } else if (error.response?.data?.error) {
        errorMessage = error.response.data.error;
      } else if (error.message) {
        errorMessage = `Network error: ${error.message}`;
      } else if (error.code === 'NETWORK_ERROR') {
        errorMessage = 'Network connection failed. Please check your internet connection.';
      }

      setToast({
        message: errorMessage,
        type: 'error',
        isVisible: true,
      });

      // Optionally revert optimistic update on error
      console.log('Status update failed, you may want to revert the optimistic update');
    }
  };

  // Permission check for task deletion
  const canDeleteTask = (task) => {
    return (
      task.creatorId === currentUser.id ||
      task.assigneeId === currentUser.id ||
      currentUser.role === "admin"
    );
  };

  // Handle task deletion with confirmation
  const handleDeleteTask = async (taskId, options = {}) => {
    try {
      const task = apiTasks.find((t) => t.id === taskId || t._id === taskId);

      if (!task) {
        showToast("Task not found", "error");
        return;
      }

      // Check permissions
      if (!canDeleteTask(task)) {
        showToast("You do not have permission to delete this task", "error");
        return;
      }

      // Use the correct ID format for API call - prefer _id (MongoDB ObjectId) if available
      const apiTaskId = task._id || task.id;
      console.log('🗑️ Deleting task with ID:', apiTaskId, 'from task:', { id: task.id, _id: task._id, title: task.title });

      // Call API to delete task
      const token = localStorage.getItem("token");
      const response = await fetch(`/api/tasks/delete/${apiTaskId}`, {
        method: 'DELETE',
        headers: {
          'Authorization': `Bearer ${token}`,
          'Content-Type': 'application/json'
        }
      });

      console.log('🌐 Delete API response status:', response.status);

      if (response.ok) {
        const result = await response.json();
        console.log('✅ Delete API response:', result);

        if (result.success) {
          // Remove from local state
          setApiTasks(prev => prev.filter(t => t.id !== taskId && t._id !== taskId));

          // Show success toast
          showToast(`Task "${task.title}" deleted successfully`, "success");

          // Refetch tasks to ensure sync
          await refetchTasks();
        } else {
          throw new Error(result.message || "Failed to delete task");
        }
      } else {
        const errorData = await response.json().catch(() => ({}));
        throw new Error(errorData.message || `HTTP error! status: ${response.status}`);
      }
    } catch (error) {
      console.error('❌ Error deleting task:', error);
      showToast(error.message || "Error deleting task", "error");
    }
  };  // Execute task deletion
  const executeTaskDeletion = async (taskId, options) => {
    try {
      const task = apiTasks.find((t) => t.id === taskId);

      // Call API to delete task
      const token = localStorage.getItem("token");
      const response = await axios.delete(`http://localhost:5000/api/tasks/delete/${taskId}`, {
        headers: {
          Authorization: `Bearer ${token}`,
        },
      });

      if (response.data.success) {
        // Remove from local state
        setApiTasks(prev => prev.filter(t => t.id !== taskId));

        // Close confirmation modal
        setConfirmModal({ isOpen: false, type: '', title: '', message: '', onConfirm: null, data: null });

        // Show success toast
        showToast(`Task "${task?.title}" deleted successfully`, "success");

        // Refetch to ensure sync
        await refetchTasks();
      } else {
        throw new Error(response.data.message || "Failed to delete task");
      }
    } catch (error) {
      console.error('Error deleting task:', error);
      showToast(error.response?.data?.message || error.message || "Error deleting task", "error");
      setConfirmModal({ isOpen: false, type: '', title: '', message: '', onConfirm: null, data: null });
    }
  };

  // Handle bulk task deletion with confirmation
  const handleBulkDeleteTasks = () => {
    const selectedTaskObjects = apiTasks.filter((t) =>
      selectedTasks.includes(t.id),
    );
    const errors = [];

    selectedTaskObjects.forEach((task) => {
      if (!canDeleteTask(task)) {
        errors.push(`No permission to delete: ${task.title}`);
      }
    });

    if (errors.length > 0) {
      showToast(`Cannot delete some tasks: ${errors.join(", ")}`, "error");
      return;
    }

    // Show confirmation modal
    setConfirmModal({
      isOpen: true,
      type: 'danger',
      title: 'Delete Multiple Tasks',
      message: `Are you sure you want to delete ${selectedTasks.length} selected tasks? This action cannot be undone.`,
      onConfirm: () => executeBulkDeleteTasks(selectedTaskObjects),
      data: { selectedTaskObjects }
    });
  };

  // Execute bulk task deletion
  const executeBulkDeleteTasks = async (selectedTaskObjects) => {
    try {
      const token = localStorage.getItem("token");
      const deletePromises = selectedTaskObjects.map(task =>
        axios.delete(`http://localhost:5000/api/tasks/delete/${task.id}`, {
          headers: {
            Authorization: `Bearer ${token}`,
          },
        })
      );

      const results = await Promise.allSettled(deletePromises);

      let successCount = 0;
      let errorCount = 0;

      results.forEach((result, index) => {
        if (result.status === 'fulfilled' && result.value.data.success) {
          successCount++;
        } else {
          errorCount++;
        }
      });

      // Update local state - remove successfully deleted tasks
      const deletedTaskIds = [];
      results.forEach((result, index) => {
        if (result.status === 'fulfilled' && result.value.data.success) {
          deletedTaskIds.push(selectedTaskObjects[index].id);
        }
      });

      setApiTasks(prev => prev.filter(task => !deletedTaskIds.includes(task.id)));
      setSelectedTasks([]);

      // Close confirmation modal
      setConfirmModal({ isOpen: false, type: '', title: '', message: '', onConfirm: null, data: null });

      // Show appropriate toast
      if (errorCount === 0) {
        showToast(`${successCount} tasks deleted successfully`, "success");
      } else if (successCount === 0) {
        showToast(`Failed to delete all ${errorCount} tasks`, "error");
      } else {
        showToast(`${successCount} tasks deleted, ${errorCount} failed`, "warning");
      }

      // Refetch to ensure sync
      await refetchTasks();

    } catch (error) {
      console.error('Error in bulk delete:', error);
      showToast("Error occurred during bulk delete operation", "error");
      setConfirmModal({ isOpen: false, type: '', title: '', message: '', onConfirm: null, data: null });
    }
  };

  const logActivity = (type, details) => {
    console.log(`🔄 Activity Log:`, details);
  };

  const showToast = (message, type = "success") => {
    setToast({ message, type, isVisible: true });
  };

  // Handle bulk status update
  const handleBulkStatusUpdate = (newStatusCode) => {
    const selectedTaskObjects = apiTasks.filter((t) =>
      selectedTasks.includes(t.id),
    );
    const errors = [];

    selectedTaskObjects.forEach((task) => {
      if (!canEditTaskStatus(task)) {
        errors.push(`No permission to edit: ${task.title}`);
        return;
      }

      if (newStatusCode === "DONE" && !canMarkAsCompleted(task)) {
        const incompleteCount = task.subtasks.filter(
          (s) => s.status !== "completed" && s.status !== "cancelled",
        ).length;
        errors.push(
          `"${task.title}" has ${incompleteCount} incomplete sub-tasks`,
        );
        return;
      }
    });

    if (errors.length > 0) {
      setToast({
        message: `Cannot update some tasks:\n${errors.join("\n")}`,
        type: 'error',
        isVisible: true,
      });
      return;
    }

    // Update all selected tasks using store
    bulkUpdateStatus(selectedTasks, newStatusCode);

    // Clear selection
    setShowBulkActions(false);

    const newStatus = companyStatuses.find((s) => s.code === newStatusCode);
    console.log(
      `Bulk updated ${selectedTasks.length} tasks to ${newStatus.label} by ${currentUser.name}`,
    );
  };

  // Handle task selection
  const handleTaskSelection = (taskId, isSelected) => {
    toggleTaskSelection(taskId);
  };

  // Handle select all
  const handleSelectAll = (isSelected) => {
    if (isSelected) {
      setSelectedTasks(apiTasks.map((t) => t.id));
    } else {
      setSelectedTasks([]);
    }
  };

  const getPriorityBadge = (priority) => {
    const priorityClasses = {
      Low: "status-badge priority-low",
      Medium: "status-badge priority-medium",
      High: "status-badge priority-high",
      Urgent: "status-badge priority-urgent",
    };
    return priorityClasses[priority] || "status-badge priority-low";
  };

  const handleTaskTitleClick = (task) => {
    setEditingTaskId(task.id);
    setEditingTitle(task.title);
  };

  // Handle task title editing with API update
  const handleTitleSave = async (taskId) => {
    if (
      editingTitle.trim() &&
      editingTitle !== apiTasks.find((t) => t.id === taskId)?.title
    ) {
      try {
        const token = localStorage.getItem("token");
        const response = await axios.put(
          `http://localhost:5000/api/tasks/${taskId}`,
          { title: editingTitle.trim() },
          {
            headers: {
              Authorization: `Bearer ${token}`,
            },
          }
        );

        if (response.data.success) {
          // Update local state
          setApiTasks(prev => prev.map(task =>
            task.id === taskId
              ? { ...task, title: editingTitle.trim() }
              : task
          ));
          showToast("Task title updated successfully", "success");

          // Refetch to ensure sync
          await refetchTasks();
        } else {
          throw new Error(response.data.message || "Failed to update task");
        }
      } catch (error) {
        console.error('Error updating task title:', error);
        showToast(error.response?.data?.message || "Failed to update task title", "error");
      }
    }
    setEditingTaskId(null);
    setEditingTitle("");
  };

  const handleTitleCancel = () => {
    setEditingTaskId(null);
    setEditingTitle("");
  };

  const handleTitleKeyDown = (e, taskId) => {
    if (e.key === "Enter") {
      e.preventDefault();
      handleTitleSave(taskId);
    } else if (e.key === "Escape") {
      e.preventDefault();
      handleTitleCancel();
    }
  };

  // Subtask title editing handlers
  const handleSubtaskTitleClick = (subtask, parentTaskId) => {
    setEditingSubtaskId(subtask.id);
    setEditingSubtaskTitle(subtask.title);
  };

  const handleSubtaskTitleSave = (subtaskId, parentTaskId) => {
    if (
      editingSubtaskTitle.trim() &&
      editingSubtaskTitle !==
      tasks
        .find((t) => t.id === parentTaskId)
        ?.subtasks?.find((s) => s.id === subtaskId)?.title
    ) {
      updateSubtask(parentTaskId, subtaskId, {
        title: editingSubtaskTitle.trim(),
      });
    }
    setEditingSubtaskId(null);
    setEditingSubtaskTitle("");
  };

  const handleSubtaskTitleCancel = () => {
    setEditingSubtaskId(null);
    setEditingSubtaskTitle("");
  };

  const handleSubtaskTitleKeyDown = (e, subtaskId, parentTaskId) => {
    if (e.key === "Enter") {
      e.preventDefault();
      handleSubtaskTitleSave(subtaskId, parentTaskId);
    } else if (e.key === "Escape") {
      e.preventDefault();
      handleSubtaskTitleCancel();
    }
  };

  // Handle edit task with confirmation modal
  const handleEditTask = (task) => {
    setConfirmModal({
      isOpen: true,
      type: 'edit',
      title: 'Edit Task',
      message: `Do you want to edit the task "${task.title}"?`,
      onConfirm: () => {
        setEditingTask(task);
        setShowEditModal(true);
        setConfirmModal({ isOpen: false, type: '', title: '', message: '', onConfirm: null, data: null });
      },
      data: { task }
    });
  };

  // Handle save edited task with API update
  const handleSaveEditedTask = async (updatedTask) => {
    try {
      const token = localStorage.getItem("token");
      const response = await axios.put(
        `http://localhost:5000/api/tasks/${updatedTask.id}`,
        updatedTask,
        {
          headers: {
            Authorization: `Bearer ${token}`,
          },
        }
      );

      if (response.data.success) {
        // Update local state
        setApiTasks(prev => prev.map(task =>
          task.id === updatedTask.id
            ? { ...task, ...updatedTask }
            : task
        ));

        setShowEditModal(false);
        setEditingTask(null);
        showToast("Task updated successfully", "success");

        // Refetch to ensure sync
        await refetchTasks();
      } else {
        throw new Error(response.data.message || "Failed to update task");
      }
    } catch (error) {
      console.error('Error updating task:', error);
      showToast(error.response?.data?.message || "Failed to update task", "error");
    }
  };

  const handleViewTask = (taskId) => {
    const task = apiTasks.find((t) => t.id === taskId);

    // If it's an approval task, show the approval modal
    if (task && task.isApprovalTask) {
      setSelectedApprovalTask(task);
      setShowApprovalTaskModal(true);
      return;
    }

    // Navigate to task detail page for regular tasks
    navigate(`/tasks/${taskId}`);
  };

  // Toggle task expansion
  const handleToggleTaskExpansion = (taskId) => {
    toggleTaskExpansion(taskId);
  };

  // Create new subtask
  const handleCreateSubtask = (parentTaskId, subtaskData) => {
    try {
      const subtaskToAdd = {
        title: subtaskData.title,
        assignee: subtaskData.assignee || currentUser.name,
        assigneeId: subtaskData.assigneeId || currentUser.id,
        status: subtaskData.status || "OPEN",
        priority: subtaskData.priority || "Medium",
        dueDate: subtaskData.dueDate,
        description: subtaskData.description || "",
      };

      addSubtask(parentTaskId, subtaskToAdd);
      setShowSubtaskCreator(null);

      // Auto-expand parent task to show new subtask
      toggleTaskExpansion(parentTaskId);

      showToast("Subtask created successfully", "success");
    } catch (error) {
      showToast(error.message, "error");
    }
  };

  // Update subtask
  const handleUpdateSubtask = (parentTaskId, updatedSubtask) => {
    try {
      updateSubtask(parentTaskId, updatedSubtask.id, updatedSubtask);
      setSelectedSubtask(null);
      showToast("Subtask updated successfully", "success");
    } catch (error) {
      showToast(error.message, "error");
    }
  };

  // Handle subtask deletion with confirmation
  const handleDeleteSubtask = (parentTaskId, subtaskId) => {
    console.log('🗑️ DELETE SUBTASK BUTTON CLICKED:', { parentTaskId, subtaskId });

    const parentTask = apiTasks.find((t) => t.id === parentTaskId || t._id === parentTaskId);
    console.log('🔍 Found parent task:', parentTask ? { id: parentTask.id, _id: parentTask._id, title: parentTask.title } : 'NOT FOUND');

    const subtask = parentTask?.subtasks?.find((s) => s.id === subtaskId || s._id === subtaskId);
    console.log('🔍 Found subtask:', subtask ? { id: subtask.id, _id: subtask._id, title: subtask.title } : 'NOT FOUND');

    if (!subtask) {
      console.error('❌ Subtask not found:', { parentTaskId, subtaskId, parentTask: parentTask?.title });
      showToast("Subtask not found", "error");
      return;
    }

    console.log('✅ Showing confirmation modal for subtask deletion');
    setConfirmModal({
      isOpen: true,
      type: 'danger',
      title: 'Delete Subtask',
      message: `Are you sure you want to delete the subtask "${subtask.title}"? This action cannot be undone.`,
      onConfirm: () => executeSubtaskDeletion(parentTaskId, subtaskId),
      data: { parentTaskId, subtaskId, subtask }
    });
  };

  // Execute subtask deletion
  const executeSubtaskDeletion = async (parentTaskId, subtaskId) => {
    try {
      const parentTask = apiTasks.find((t) => t.id === parentTaskId);
      const subtask = parentTask?.subtasks?.find((s) => s.id === subtaskId);

      if (!parentTask || !subtask) {
        showToast("Subtask or parent task not found", "error");
        setConfirmModal({ isOpen: false, type: '', title: '', message: '', onConfirm: null, data: null });
        return;
      }

      // Use the correct ID format for API call - prefer _id (MongoDB ObjectId) if available
      const apiParentTaskId = parentTask._id || parentTask.id;
      const apiSubtaskId = subtask._id || subtask.id;

      console.log('🗑️ Deleting subtask with IDs:', {
        parentTaskId: apiParentTaskId,
        subtaskId: apiSubtaskId,
        originalParentId: parentTaskId,
        originalSubtaskId: subtaskId
      });

      const token = localStorage.getItem("token");
      const response = await fetch(`/api/tasks/${apiParentTaskId}/subtasks/${apiSubtaskId}`, {
        method: 'DELETE',
        headers: {
          'Authorization': `Bearer ${token}`,
          'Content-Type': 'application/json'
        }
      });

      console.log('🌐 Subtask delete API response status:', response.status);

      if (response.ok) {
        const result = await response.json();
        console.log('✅ Subtask delete API response:', result);

        if (result.success) {
          // Update local state - remove subtask from parent task
          setApiTasks(prev => prev.map(task =>
            (task.id === parentTaskId || task._id === parentTaskId)
              ? {
                ...task,
                subtasks: task.subtasks?.filter(s =>
                  s.id !== subtaskId && s._id !== subtaskId
                ) || []
              }
              : task
          ));

          setConfirmModal({ isOpen: false, type: '', title: '', message: '', onConfirm: null, data: null });
          showToast("Subtask deleted successfully", "success");

          // Refetch to ensure sync
          await refetchTasks();
        } else {
          throw new Error(result.message || "Failed to delete subtask");
        }
      } else {
        const errorData = await response.json().catch(() => ({}));
        throw new Error(errorData.message || `HTTP error! status: ${response.status}`);
      }
    } catch (error) {
      console.error('❌ Error deleting subtask:', error);
      showToast(error.message || "Failed to delete subtask", "error");
      setConfirmModal({ isOpen: false, type: '', title: '', message: '', onConfirm: null, data: null });
    }
  };

  // Handle subtask status change
  const handleSubtaskStatusChange = (parentTaskId, subtaskId, newStatus) => {
    // Find the subtask and update it
    setApiTasks(prev => prev.map(task => {
      if (task.id === parentTaskId) {
        return {
          ...task,
          subtasks: task.subtasks?.map(subtask =>
            subtask.id === subtaskId
              ? { ...subtask, status: newStatus }
              : subtask
          )
        };
      }
      return task;
    }));

    // Also update the Zustand store if needed
    updateSubtask(parentTaskId, subtaskId, { status: newStatus });
  };

  const handleAddSubtask = (taskId) => {
    const task = apiTasks.find((t) => t.id === taskId);
    if (task) {
      openSubtaskDrawer(task);
    }
  };

  // Handle subtask edit
  const handleEditSubtask = (subtask) => {
    const task = apiTasks.find((t) =>
      t.subtasks?.some(s => s.id === subtask.id || s._id === subtask._id)
    );
    if (task) {
      openSubtaskDrawer(task, subtask, 'edit');
    }
  };

  // Handle subtask view - navigate to TaskDetail page
  const handleViewSubtask = (subtask) => {
    navigate(`/tasks/${subtask.id || subtask._id}`);
  };

  const handleToggleSubtasks = (taskId) => {
    handleToggleTaskExpansion(taskId);
  };

  // Handle calendar due date filter navigation
  const handleCalendarDueDateFilter = (filterType, specificDate = null) => {
    setShowCalendarView(false);

    if (filterType === "specific_date" && specificDate) {
      // Create a custom filter for the specific date
      setDueDateFilter("specific_date");
      setSearchTerm(""); // Clear search to show all tasks for the date

      // Store the specific date for filtering
      window.calendarSpecificDate = specificDate;
    } else {
      setDueDateFilter(filterType);
      window.calendarSpecificDate = null;
    }

    // Scroll to tasks table
    setTimeout(() => {
      const tasksTable = document.querySelector(".card.p-0.overflow-hidden");
      if (tasksTable) {
        tasksTable.scrollIntoView({ behavior: "smooth" });
      }
    }, 100);
  };

  // Handle calendar date selection
  const handleCalendarDateSelect = (selectedDate) => {
    setSelectedDateForTask(selectedDate);
    setShowCalendarModal(false);

    // Open appropriate task creation modal based on selected type
    if (selectedTaskType === "approval") {
      setShowApprovalTaskModal(true);
    } else if (selectedTaskType === "milestone") {
      setShowMilestoneModal(true);
    } else {
      setShowCreateTaskDrawer(true);
    }
  };

  // Handle task type selection from dropdown
  const handleTaskTypeSelect = (taskType) => {
    setSelectedTaskType(taskType);
    setShowTaskTypeDropdown(false);

    // Always show calendar first for all task types
    setShowCalendarModal(true);
  };

  // Handle creating new task with API integration
  const handleCreateApprovalTask = async (approvalTaskData) => {
    try {
      const token = localStorage.getItem("token");
      const response = await axios.post(
        "http://localhost:5000/api/tasks/create",
        {
          title: approvalTaskData.title,
          description: approvalTaskData.description || "",
          priority: approvalTaskData.priority || "Medium",
          dueDate: approvalTaskData.dueDate,
          taskType: "approval",
          isApprovalTask: true,
          approvers: approvalTaskData.approvers || [],
          approvalMode: approvalTaskData.approvalMode || "any",
          tags: approvalTaskData.tags || [],
          colorCode: approvalTaskData.colorCode || "#ffffff",
        },
        {
          headers: {
            Authorization: `Bearer ${token}`,
          },
        }
      );

      if (response.data.success) {
        setShowApprovalTaskModal(false);
        setSelectedDateForTask(null);
        showToast("Approval task created successfully", "success");

        // Refetch tasks to update the list
        await refetchTasks();
      } else {
        throw new Error(response.data.message || "Failed to create approval task");
      }
    } catch (error) {
      console.error('Error creating approval task:', error);
      showToast(error.response?.data?.message || "Failed to create approval task", "error");
    }
  };

  // Handle creating milestone with API integration
  const handleCreateMilestone = async (milestoneData) => {
    try {
      const token = localStorage.getItem("token");
      const response = await axios.post(
        "http://localhost:5000/api/tasks/create",
        {
          title: milestoneData.title,
          description: milestoneData.description || "",
          priority: milestoneData.priority || "Medium",
          dueDate: milestoneData.dueDate || selectedDateForTask,
          taskType: "milestone",
          type: "milestone",
          isMilestone: true,
          milestoneType: milestoneData.milestoneType || "standalone",
          linkedTasks: milestoneData.linkedTasks || [],
          visibility: milestoneData.visibility || "private",
          tags: milestoneData.tags || [],
          colorCode: milestoneData.colorCode || "#ffffff",
          assignedTo: milestoneData.assigneeId,
          collaborators: milestoneData.collaborators || [],
        },
        {
          headers: {
            Authorization: `Bearer ${token}`,
          },
        }
      );

      if (response.data.success) {
        setShowMilestoneModal(false);
        setSelectedDateForTask(null);
        showToast("Milestone created successfully", "success");

        // Refetch tasks to update the list
        await refetchTasks();
      } else {
        throw new Error(response.data.message || "Failed to create milestone");
      }
    } catch (error) {
      console.error('Error creating milestone:', error);
      showToast(error.response?.data?.message || "Failed to create milestone", "error");
    }
  };

  // Handle task snooze with API integration
  const handleSnoozeTask = async (taskId, snoozeData = null) => {
    try {
      const task = apiTasks.find(t => t.id === taskId || t._id === taskId);
      if (!task) {
        showToast("Task not found", "error");
        return;
      }

      console.log('DEBUG - Snooze task found:', { id: task.id, _id: task._id, title: task.title });

      const token = localStorage.getItem("token");

      // Use the correct ID format for API call - prefer _id (MongoDB ObjectId) if available
      const apiTaskId = task._id || task.id;
      console.log('DEBUG - Using task ID for snooze API call:', apiTaskId);

      // Check if task is currently snoozed
      const isCurrentlySnoozing = task.isSnooze || snoozedTasks.has(taskId);

      if (isCurrentlySnoozing) {
        // Unsnooze task
        const response = await axios.patch(
          `http://localhost:5000/api/tasks/${apiTaskId}/unsnooze`,
          {},
          {
            headers: {
              Authorization: `Bearer ${token}`,
            },
          }
        );

        if (response.data.success) {
          // Update local state
          setApiTasks(prev => prev.map(t =>
            (t.id === taskId || t._id === taskId)
              ? { ...t, isSnooze: false, snoozeUntil: null, snoozeReason: null }
              : t
          ));

          toggleSnoozeTask(taskId); // Update Zustand store
          showToast("Task unsnoozed successfully", "success");
          await refetchTasks(); // Refresh from server
        }
      } else {
        // Snooze task - if no snoozeData provided, use default (1 hour from now)
        const defaultSnoozeUntil = new Date();
        defaultSnoozeUntil.setHours(defaultSnoozeUntil.getHours() + 1);

        const snoozeUntil = snoozeData?.snoozeUntil || defaultSnoozeUntil.toISOString();
        const reason = snoozeData?.reason || "Task snoozed temporarily";

        console.log('DEBUG - Snooze request payload:', { snoozeUntil, reason });

        const response = await axios.patch(
          `http://localhost:5000/api/tasks/${apiTaskId}/snooze`,
          {
            snoozeUntil,
            reason
          },
          {
            headers: {
              Authorization: `Bearer ${token}`,
            },
          }
        );

        if (response.data.success) {
          // Update local state
          setApiTasks(prev => prev.map(t =>
            (t.id === taskId || t._id === taskId)
              ? {
                ...t,
                isSnooze: true,
                snoozeUntil: snoozeUntil,
                snoozeReason: reason
              }
              : t
          ));

          toggleSnoozeTask(taskId); // Update Zustand store
          showToast("Task snoozed successfully", "success");
          await refetchTasks(); // Refresh from server
        }
      }
    } catch (error) {
      console.error('Error handling task snooze:', error);
      showToast(
        error.response?.data?.message || "Failed to update snooze status",
        "error"
      );
    }
  };

  // Handle mark as risk with API integration
  const handleMarkAsRisk = async (taskId, riskData = null) => {
    try {
      const task = apiTasks.find(t => t.id === taskId || t._id === taskId);
      if (!task) {
        showToast("Task not found", "error");
        return;
      }

      console.log('DEBUG - Risk task found:', { id: task.id, _id: task._id, title: task.title });

      const token = localStorage.getItem("token");

      // Use the correct ID format for API call - prefer _id (MongoDB ObjectId) if available
      const apiTaskId = task._id || task.id;
      console.log('DEBUG - Using task ID for risk API call:', apiTaskId);

      // Check if task is currently marked as risk
      const isCurrentlyRisky = task.isRisk || riskyTasks.has(taskId);

      if (isCurrentlyRisky) {
        // Unmark as risk
        const response = await axios.patch(
          `http://localhost:5000/api/tasks/${apiTaskId}/unmark-risk`,
          {},
          {
            headers: {
              Authorization: `Bearer ${token}`,
            },
          }
        );

        if (response.data.success) {
          // Update local state
          setApiTasks(prev => prev.map(t =>
            (t.id === taskId || t._id === taskId)
              ? {
                ...t,
                isRisk: false,
                riskLevel: null,
                riskReason: null
              }
              : t
          ));

          toggleRiskyTask(taskId); // Update Zustand store
          showToast("Task risk status removed", "success");
          await refetchTasks(); // Refresh from server
        }
      } else {
        // Mark as risk
        const riskLevel = riskData?.riskLevel || 'medium';
        const riskReason = riskData?.riskReason || 'Task requires attention';

        console.log('DEBUG - Risk request payload:', { riskLevel, riskReason });

        const response = await axios.patch(
          `http://localhost:5000/api/tasks/${apiTaskId}/mark-risk`,
          {
            riskLevel,
            riskReason
          },
          {
            headers: {
              Authorization: `Bearer ${token}`,
            },
          }
        );

        if (response.data.success) {
          // Update local state
          setApiTasks(prev => prev.map(t =>
            (t.id === taskId || t._id === taskId)
              ? {
                ...t,
                isRisk: true,
                riskLevel,
                riskReason
              }
              : t
          ));

          toggleRiskyTask(taskId); // Update Zustand store
          showToast("Task marked as risky", "warning");
          await refetchTasks(); // Refresh from server
        }
      }
    } catch (error) {
      console.error('Error handling task risk status:', error);
      showToast(
        error.response?.data?.message || "Failed to update risk status",
        "error"
      );
    }
  };

  // Handle quick mark as done with API integration
  const handleQuickMarkAsDone = async (taskId, completionNotes = null) => {
    try {
      const task = apiTasks.find(t => t.id === taskId || t._id === taskId);
      if (!task) {
        showToast("Task not found", "error");
        return;
      }

      const token = localStorage.getItem("token");

      const response = await axios.patch(
        `http://localhost:5000/api/tasks/${taskId}/quick-done`,
        {
          completionNotes: completionNotes || `Task completed quickly by user`
        },
        {
          headers: {
            Authorization: `Bearer ${token}`,
          },
        }
      );

      if (response.data.success) {
        // Update local state
        setApiTasks(prev => prev.map(t =>
          (t.id === taskId || t._id === taskId)
            ? {
              ...t,
              status: 'DONE',
              completedDate: new Date().toISOString(),
              completionNotes: completionNotes
            }
            : t
        ));

        // Update Zustand store  
        updateTaskStatus(taskId, 'DONE');
        showToast("Task marked as completed successfully", "success");
        await refetchTasks(); // Refresh from server
      }
    } catch (error) {
      console.error('Error marking task as done:', error);
      showToast(
        error.response?.data?.message || "Failed to mark task as completed",
        "error"
      );
    }
  };

  // Apply filters to tasks
  const filteredTasks = apiTasks.filter((task) => {
    // Apply search filter with null checks
    const matchesSearch = !searchTerm ||
      (task.title && task.title.toLowerCase().includes(searchTerm.toLowerCase())) ||
      (task.assignee && task.assignee.toLowerCase().includes(searchTerm.toLowerCase()));

    // Apply status filter
    const matchesStatus =
      statusFilter === "all" ||
      (statusFilter === "todo" && task.status === "OPEN") ||
      (statusFilter === "progress" && task.status === "INPROGRESS") ||
      (statusFilter === "review" && task.status === "ONHOLD") ||
      (statusFilter === "completed" && task.status === "DONE");

    // Apply priority filter with null check
    const matchesPriority =
      priorityFilter === "all" ||
      (task.priority && priorityFilter && task.priority.toLowerCase() === priorityFilter.toLowerCase());

    // Apply task type filter
    const taskType = getTaskType(task);
    const matchesTaskType =
      taskTypeFilter === "all" || taskType === taskTypeFilter;

    // Apply due date filter
    const matchesDueDate = (() => {
      if (dueDateFilter === "all") return true;
      if (!task.dueDate) return dueDateFilter === "no_due_date";

      const today = new Date();
      const dueDate = new Date(task.dueDate);
      const timeDiff = dueDate.getTime() - today.getTime();
      const daysDiff = Math.ceil(timeDiff / (1000 * 3600 * 24));

      switch (dueDateFilter) {
        case "overdue":
          return daysDiff < 0;
        case "due_today":
          return daysDiff === 0;
        case "due_tomorrow":
          return daysDiff === 1;
        case "due_this_week":
          return daysDiff >= 0 && daysDiff <= 7;
        case "due_next_week":
          return daysDiff > 7 && daysDiff <= 14;
        case "due_this_month":
          return daysDiff >= 0 && daysDiff <= 30;
        case "no_due_date":
          return false;
        case "specific_date":
          return (
            window.calendarSpecificDate &&
            task.dueDate === window.calendarSpecificDate
          );
        default:
          return true;
      }
    })();

    return (
      matchesSearch &&
      matchesStatus &&
      matchesPriority &&
      matchesTaskType &&
      matchesDueDate
    );
  });

  const [viewMode, setViewMode] = useState("grid");
  const [filterStatus, setFilterStatus] = useState("all");
  const [filterPriority, setFilterPriority] = useState("all");

  // Helper function to get task visual indicators
  const getTaskIndicators = (task) => {
    const status = getTaskStatus(task.id);
    const indicators = [];

    if (status?.isOverdue) {
      indicators.push({
        icon: "🔴",
        text: "Overdue",
        className: "bg-red-100 text-red-800 border-red-200",
      });
    }

    if (status?.isSnoozed) {
      indicators.push({
        icon: "🔕",
        text: "Snoozed",
        className: "bg-yellow-100 text-yellow-800 border-yellow-200",
      });
    }

    if (status?.hasReminders) {
      indicators.push({
        icon: "⏰",
        text: "Has Reminders",
        className: "bg-blue-100 text-blue-800 border-blue-200",
      });
    }

    return indicators;
  };

  // Function to get task color code
  // Status color mapping for consistent colors across components
  const getStatusColor = (statusCode) => {
    // First try to get color from companyStatuses (dynamic from API)
    const statusObj = companyStatuses.find(s => s.code === statusCode);
    if (statusObj && statusObj.color) {
      return statusObj.color;
    }

    // Fallback to hardcoded colors for backward compatibility
    const statusColorMap = {
      'OPEN': '#3B82F6',      // Blue
      'INPROGRESS': '#F59E0B', // Yellow/Orange
      'DONE': '#10B981',      // Green
      'COMPLETED': '#10B981', // Green
      'ONHOLD': '#6B7280',    // Gray
      'CANCELLED': '#EF4444', // Red
      'PENDING': '#F97316',   // Orange
      'APPROVED': '#059669',  // Green
      'REJECTED': '#DC2626',  // Red
      'REVIEW': '#8B5CF6',    // Purple
      // Backend status codes
      'open': '#3B82F6',
      'in-progress': '#F59E0B',
      'completed': '#10B981',
      'on-hold': '#6B7280',
      'cancelled': '#EF4444',
      'pending': '#F97316',
      'approved': '#059669',
      'rejected': '#DC2626',
      'review': '#8B5CF6'
    };

    return statusColorMap[statusCode] || '#6B7280'; // Default gray
  };

  const getTaskColorCode = (task) => {
    console.log("Getting color code for task::::::::::::::::::", task);

    // Priority: statusColor from API > status-based color > taskType color > default
    if (task.statusColor) {
      console.log("Using statusColor from API:", task.statusColor);
      return task.statusColor;
    }

    if (task.status) {
      const statusColor = getStatusColor(task.status);
      console.log("Using status-based color:", statusColor, "for status:", task.status);
      return statusColor;
    }

    // Fallback to task type color
    const taskInfo = getTaskTypeInfo(task.taskType);
    const fallbackColor = task.colorCode || taskInfo.defaultColor || "#6B7280";
    console.log("Using fallback color:", fallbackColor);
    return fallbackColor;
  };

  // Smart task handlers
  const handleOpenThread = (task) => {
    setSelectedTaskForThread(task);
    setShowThreadModal(true);
  };

  const handleSmartTaskCreated = (newTask) => {
    refetchTasks(); // Refresh tasks list
    setToast({
      message: 'Task created successfully with smart parsing!',
      type: 'success',
      isVisible: true,
    });
  };

  // Task modal handlers
  const handleTaskCreated = async (newTask) => {
    try {
      setShowCreateTaskDrawer(false);
      setSelectedDateForTask(null);
      showToast("Task created successfully", "success");
      await refetchTasks();
    } catch (error) {
      console.error('Error after task creation:', error);
      showToast("Task created but failed to refresh list", "warning");
    }
  };

  const handleTaskUpdate = async (updatedTask) => {
    try {
      setSelectedTask(updatedTask);
      showToast("Task updated successfully", "success");
      await refetchTasks();
    } catch (error) {
      console.error('Error after task update:', error);
      showToast("Task updated but failed to refresh", "warning");
    }
  };

  const handleTaskUpdated = async (updatedTask) => {
    try {
      setShowEditTaskModal(false);
      setEditingTask(null);
      showToast("Task updated successfully", "success");
      await refetchTasks();
    } catch (error) {
      console.error('Error after task update:', error);
      showToast("Task updated but failed to refresh", "warning");
    }
  };

  // Milestone-specific handlers
  const handleMilestoneUpdate = async (milestoneId, updateData) => {
    try {
      console.log('Updating milestone:', milestoneId, updateData);
      await updateMilestone(milestoneId, updateData);
      showToast("Milestone updated successfully", "success");
      await refetchTasks(); // Refresh the task list
    } catch (error) {
      console.error('Error updating milestone:', error);
      showToast("Failed to update milestone: " + (error.response?.data?.message || error.message), "error");
    }
  };

  const handleMilestoneDelete = async (milestoneId) => {
    try {
      console.log('Deleting milestone:', milestoneId);
      await deleteMilestone(milestoneId);
      showToast("Milestone deleted successfully", "success");
      await refetchTasks(); // Refresh the task list
    } catch (error) {
      console.error('Error deleting milestone:', error);
      showToast("Failed to delete milestone: " + (error.response?.data?.message || error.message), "error");
    }
  };

  const handleMilestoneAchieved = async (milestoneId) => {
    try {
      console.log('Marking milestone as achieved:', milestoneId);
      await markMilestoneAsAchieved(milestoneId);
      showToast("Milestone marked as achieved!", "success");
      await refetchTasks(); // Refresh the task list
    } catch (error) {
      console.error('Error marking milestone as achieved:', error);
      showToast("Failed to mark milestone as achieved: " + (error.response?.data?.message || error.message), "error");
    }
  };

  const handleLinkTaskToMilestone = async (milestoneId, taskData) => {
    try {
      console.log('Linking task to milestone:', milestoneId, taskData);
      await linkTaskToMilestone(milestoneId, taskData);
      showToast("Task linked to milestone successfully", "success");
      await refetchTasks(); // Refresh the task list
    } catch (error) {
      console.error('Error linking task to milestone:', error);
      showToast("Failed to link task to milestone: " + (error.response?.data?.message || error.message), "error");
    }
  };

  const handleUnlinkTaskFromMilestone = async (milestoneId, taskId) => {
    try {
      console.log('Unlinking task from milestone:', milestoneId, taskId);
      await unlinkTaskFromMilestone(milestoneId, taskId);
      showToast("Task unlinked from milestone successfully", "success");
      await refetchTasks(); // Refresh the task list
    } catch (error) {
      console.error('Error unlinking task from milestone:', error);
      showToast("Failed to unlink task from milestone: " + (error.response?.data?.message || error.message), "error");
    }
  };

  return (
    <div className="space-y-4 p-6 min-h-0 overflow-hidden">

      {/* Header */}
      <div className="flex flex-col lg:flex-row lg:items-center lg:justify-between">
        <div>
          <h1 className="text-3xl font-bold text-gray-900">All Tasks</h1>
          <p className="mt-0 text-lg text-gray-600">
            Manage and track all your tasks
          </p>
        </div>
        <div className="mt-3 lg:mt-0 flex flex-col sm:flex-row gap-2 flex-wrap">
          <button
            onClick={() => setShowSnooze(!showSnooze)}
<<<<<<< HEAD
            className={`btn  ${
              showSnooze ? "btn-primary hover:text-white-700 " : "btn-secondary hover:text-purple-700"
            } whitespace-nowrap`}
=======
            className={`btn ${showSnooze ? "btn-primary" : "btn-secondary"} whitespace-nowrap`}
>>>>>>> 6c6e6348
          >
            <svg
              className="w-4 h-4 mr-2"
              fill="none"
              stroke="currentColor"
              viewBox="0 0 24 24"
            >
              <path
                strokeLinecap="round"
                strokeLinejoin="round"
                strokeWidth={2}
                d="M12 3v1m0 16v1m9-9h-1M4 12H3m15.364 6.364l-.707-.707M6.343 6.343l-.707-.707m12.728 0l-.707.707M6.343 17.657l-.707.707M16 12a4 4 0 11-8 0 4 4 0 018 0z"
              />
            </svg>
            {showSnooze ? "Hide" : "Show"} Snoozed Tasks
          </button>
          <button
            className={`btn ${
              showCalendarView ? "btn-primary hover:text-white-700 " : "btn-secondary hover:text-purple-700"
            } whitespace-nowrap`}
            onClick={() => setShowCalendarView(!showCalendarView)}
          >
            <svg
              className="w-4 h-4 mr-2"
              fill="none"
              stroke="currentColor"
              viewBox="0 0 24 24"
            >
              <path
                strokeLinecap="round"
                strokeLinejoin="round"
                strokeWidth={2}
                d="M8 7V3m8 4V3m-9 8h10M5 21h14a2 2 0 002-2V7a2 2 0 00-2-2H5a2 2 0 00-2 2v12a2 2 0 002 2z"
              />
            </svg>
            {showCalendarView ? "Hide Calendar" : "Calendar View"}
          </button>
          <div className="relative flex-shrink-0">
            <button
              className="btn btn-primary whitespace-nowrap"
              onClick={() => handleTaskTypeSelect("regular")}
            >
              <svg
                className="w-4 h-4 mr-2"
                fill="none"
                stroke="currentColor"
                viewBox="0 0 24 24"
              >
                <path
                  strokeLinecap="round"
                  strokeLinejoin="round"
                  strokeWidth={2}
                  d="M12 4v16m8-8H4"
                />
              </svg>
              Create Task
            </button>
            <button
              className="btn btn-secondary hover:text-purple-700 ml-2 whitespace-nowrap"
              onClick={() => setShowSmartParser(!showSmartParser)}
              title="Smart Task Parser - Create tasks from natural language"
            >
              <Sparkles className="w-4 h-4 mr-2" />
              Smart Parse
            </button>
            {/* <button
              className="btn btn-primary ml-1 px-2 flex-shrink-0"
              onClick={() => setShowTaskTypeDropdown(!showTaskTypeDropdown)}
            >
              <svg className="w-4 h-4" fill="currentColor" viewBox="0 0 20 20">
                <path
                  fillRule="evenodd"
                  d="M5.293 7.293a1 1 0 011.414 0L10 10.586l3.293-3.293a1 1 0 111.414 1.414l-4 4a1 1 0 01-1.414 0l-4-4a1 1 0 010-1.414z"
                  clipRule="evenodd"
                />
              </svg>
            </button> */}

            {showTaskTypeDropdown && (
              <>
                <div
                  className="fixed inset-0 z-10"
                  onClick={() => setShowTaskTypeDropdown(false)}
                />
                <div className="absolute right-0 top-full mt-2 w-64 bg-white rounded-lg shadow-lg border border-gray-200 py-2 z-20">
                  <div className="px-3 py-2 text-xs font-medium text-gray-500 uppercase tracking-wide border-b border-gray-200">
                    Task Types
                  </div>
                  <button
                    className="w-full text-left px-4 py-3 hover:bg-gray-50 flex items-center gap-3"
                    onClick={() => handleTaskTypeSelect("regular")}
                  >
                    <span className="text-lg">
                      <ClipboardList />
                    </span>

                    <div>
                      <div className="font-medium text-gray-900">
                        Simple Task
                      </div>
                      <div className="text-sm text-gray-500">
                        Standard one-time task
                      </div>
                    </div>
                  </button>
                  <button
                    className="w-full text-left px-4 py-3 hover:bg-gray-50 flex items-center gap-3"
                    onClick={() => handleTaskTypeSelect("recurring")}
                  >
                    <span className="text-lg">
                      <RotateCcw />{" "}
                    </span>
                    <div>
                      <div className="font-medium text-gray-900">
                        Recurring Task
                      </div>
                      <div className="text-sm text-gray-500">
                        Repeats on schedule
                      </div>
                    </div>
                  </button>
                  <button
                    className="w-full text-left px-4 py-3 hover:bg-gray-50 flex items-center gap-3"
                    onClick={() => handleTaskTypeSelect("milestone")}
                  >
                    <span className="text-lg">
                      <Target />{" "}
                    </span>
                    <div>
                      <div className="font-medium text-gray-900">Milestone</div>
                      <div className="text-sm text-gray-500">
                        Project checkpoint
                      </div>
                    </div>
                  </button>
                  <button
                    className="w-full text-left px-4 py-3 hover:bg-gray-50 flex items-center gap-3"
                    onClick={() => handleTaskTypeSelect("approval")}
                  >
                    <span className="text-lg">
                      <CheckCircle />{" "}
                    </span>
                    <div>
                      <div className="font-medium text-gray-900">
                        Approval Task
                      </div>
                      <div className="text-sm text-gray-500">
                        Requires approval workflow
                      </div>
                    </div>
                  </button>
                </div>
              </>
            )}
          </div>
        </div>
      </div>

      {/* Search, Bulk Actions & Filters - All in One Card */}
      <div className="flex flex-nowrap bg-white mb-4 gap-2">
        {/* Search Bar */}

        {/* Filters */}
        <div className="scroll-container flex flex-nowrap items-center overflow-x-auto gap-2 scrollbar-hide">
          <div className="relative w-50 max-w-md min-w-[170px]">
            <svg
              className="absolute left-3 top-1/2 transform -translate-y-1/2 text-gray-400 w-5 h-5"
              fill="none"
              stroke="currentColor"
              viewBox="0 0 24 24"
            >
              <path
                strokeLinecap="round"
                strokeLinejoin="round"
                strokeWidth={2}
                d="M21 21l-6-6m2-5a7 7 0 11-14 0 7 7 0 0114 0z"
              />
            </svg>
            <input
              type="text"
              placeholder="Search tasks..."
              value={searchTerm}
              onChange={(e) => setSearchTerm(e.target.value)}
              className="w-full pl-10 pr-3 h-30 p-1 text-md border border-gray-300 rounded-sm focus:ring-2 focus:ring-blue-500 focus:border-transparent"
            />
          </div>
          <SearchableSelect
            value={statusFilter}
            onChange={(e) => setStatusFilter(e.value)}
            options={[
              { value: "all", label: "All Status" },
              { value: "todo", label: "To Do" },
              { value: "progress", label: "In Progress" },
              { value: "review", label: "In Review" },
              { value: "completed", label: "Completed" },
            ]}
            placeholder="Filter by Status"
            className="min-w-[180px]"
             size="small"
          />

          <SearchableSelect
            value={priorityFilter}
            onChange={(e) => setPriorityFilter(e.value)}
            options={[
              { value: "all", label: "All Priority" },
              { value: "low", label: "Low" },
              { value: "medium", label: "Medium" },
              { value: "high", label: "High" },
              { value: "urgent", label: "Urgent" },
            ]}
            placeholder="Filter by Priority"
            className="min-w-[180px]"
            size="small"
          />

          <SearchableSelect
            value={taskTypeFilter}
            onChange={(e) => setTaskTypeFilter(e.value)}
            options={[
              { value: "all", label: "All Task Types" },
              { value: "Simple Task", label: "Simple Task" },
              { value: "Recurring Task", label: "Recurring Task" },
              { value: "Milestone", label: "Milestone" },
              { value: "Approval Task", label: "Approval Task" },
            ]}
            placeholder="Filter by Task Type"
            className="min-w-[210px]"
             size="small"
          />

          <SearchableSelect
            value={dueDateFilter}
            onChange={(e) => {
              setDueDateFilter(e.value);
              if (e.value !== "specific_date")
                window.calendarSpecificDate = null;
            }}
            options={[
              { value: "all", label: "All Due Dates" },
              { value: "overdue", label: "Overdue" },
              { value: "due_today", label: "Due Today" },
              { value: "due_tomorrow", label: "Due Tomorrow" },
              { value: "due_this_week", label: "Due This Week" },
              { value: "due_next_week", label: "Due Next Week" },
              { value: "due_this_month", label: "Due This Month" },
              { value: "no_due_date", label: "No Due Date" },
              ...(window.calendarSpecificDate
                ? [
                  {
                    value: "specific_date",
                    label: `Date: ${new Date(
                      window.calendarSpecificDate,
                    ).toLocaleDateString()}`,
                  },
                ]
                : []),
            ]}
            placeholder="Filter by Due Date"
            className="min-w-[200px]"
             size="small"
          />

          <SearchableSelect
            placeholder="All Categories"
            className="min-w-[170px]"
             size="small"
          />
        </div>

        {/* Export Options */}
        <div className="flex justify-end gap-2">
          <button className=" btn-md flex ">
            <img
              src="/src/assets/images/csv-export (2).png"
              alt="CSV"
              className="min-w-9 w-9 h-10"
              onError={(e) => {
                // Fallback to text if image not found
                e.target.style.display = 'none';
              }}
            />
            {/* <span>Export as CSV</span> */}
          </button>
          <button className=" btn-md flex ">
            <img
              src="/src/assets/images/export-excel.png"
              alt="Excel"
              className="min-w-10 w-10 h-10"
              onError={(e) => {
                // Fallback to text if image not found
                e.target.style.display = 'none';
              }}
            />
            {/* <span>Export as Excel</span> */}
          </button>
        </div>

        {/* Bulk Actions */}
        {selectedTasks.length > 0 && (
          <div className="flex flex-wrap items-center gap-2 p-2 bg-blue-50 rounded-md">
            <span className="text-sm font-medium text-blue-800">
              {selectedTasks.length} selected
            </span>
            <SearchableSelect
              options={companyStatuses.map((status) => ({
                value: status.code,
                label: status.label,
              }))}
              placeholder="Bulk Update Status"
              onChange={(selectedOption) => {
                if (selectedOption)
                  handleBulkStatusUpdate(selectedOption.value);
              }}
              className="min-w-[160px]"
            />
            <button
              className="btn btn-danger btn whitespace-nowrap"
              onClick={handleBulkDeleteTasks}
            >
              Delete
            </button>
            <button
              className="btn btn-secondary btn whitespace-nowrap"
              onClick={() => setSelectedTasks([])}
            >
              Clear Selection
            </button>
          </div>
        )}
      </div>

      {/* Calendar View Section */}
      {showCalendarView && (
        <div className="card">
          <TasksCalendarView
            tasks={filteredTasks}
            onTaskClick={onNavigateToTask}
            onClose={() => setShowCalendarView(false)}
            onDateSelect={handleCalendarDateSelect}
            onDueDateFilter={handleCalendarDueDateFilter}
          />
        </div>
      )}

      {/* Active Filters Display */}
      {(statusFilter !== "all" ||
        priorityFilter !== "all" ||
        taskTypeFilter !== "all" ||
        dueDateFilter !== "all" ||
        searchTerm) && (
          <div className="card bg-blue-50 border-blue-200">
            <div className="flex items-center justify-between">
              <div className="flex items-center gap-2">
                <span className="text-sm font-medium text-blue-800">
                  Active Filters:
                </span>
                <div className="flex flex-wrap gap-2">
                  {searchTerm && (
                    <span className="inline-flex items-center px-2 py-1 rounded-full text-xs font-medium bg-blue-100 text-blue-800">
                      Search: "{searchTerm}"
                      <button
                        onClick={() => setSearchTerm("")}
                        className="ml-1 text-blue-600 hover:text-blue-800"
                      >
                        ×
                      </button>
                    </span>
                  )}
                  {statusFilter !== "all" && (
                    <span className="inline-flex items-center px-2 py-1 rounded-full text-xs font-medium bg-blue-100 text-blue-800">
                      Status: {statusFilter}
                      <button
                        onClick={() => setStatusFilter("all")}
                        className="ml-1 text-blue-600 hover:text-blue-800"
                      >
                        ×
                      </button>
                    </span>
                  )}
                  {priorityFilter !== "all" && (
                    <span className="inline-flex items-center px-2 py-1 rounded-full text-xs font-medium bg-blue-100 text-blue-800">
                      Priority: {priorityFilter}
                      <button
                        onClick={() => setPriorityFilter("all")}
                        className="ml-1 text-blue-600 hover:text-blue-800"
                      >
                        ×
                      </button>
                    </span>
                  )}
                  {taskTypeFilter !== "all" && (
                    <span className="inline-flex items-center px-2 py-1 rounded-full text-xs font-medium bg-blue-100 text-blue-800">
                      Type: {taskTypeFilter}
                      <button
                        onClick={() => setTaskTypeFilter("all")}
                        className="ml-1 text-blue-600 hover:text-blue-800"
                      >
                        ×
                      </button>
                    </span>
                  )}
                  {dueDateFilter !== "all" && (
                    <span className="inline-flex items-center px-2 py-1 rounded-full text-xs font-medium bg-blue-100 text-blue-800">
                      Due:{" "}
                      {dueDateFilter === "specific_date" &&
                        window.calendarSpecificDate
                        ? `Date: ${new Date(window.calendarSpecificDate).toLocaleDateString()}`
                        : dueDateFilter.replace(/_/g, " ")}
                      <button
                        onClick={() => {
                          setDueDateFilter("all");
                          window.calendarSpecificDate = null;
                        }}
                        className="ml-1 text-blue-600 hover:text-blue-800"
                      >
                        ×
                      </button>
                    </span>
                  )}
                </div>
              </div>
              <button
                onClick={() => {
                  setSearchTerm("");
                  setStatusFilter("all");
                  setPriorityFilter("all");
                  setTaskTypeFilter("all");
                  setDueDateFilter("all");
                  window.calendarSpecificDate = null;
                }}
                className="text-sm text-blue-600 hover:text-blue-800 font-medium"
              >
                Clear All Filters
              </button>
            </div>
          </div>
        )}

      {/* Tasks Table */}
      {apiLoading ? (
        <div className="flex justify-center items-center py-10">
          <span className="text-lg text-gray-500">Loading tasks...</span>
        </div>
      ) : apiError ? (
        <div className="flex justify-center items-center py-10">
          <span className="text-lg text-red-500">{apiError}</span>
        </div>
      ) : (
        <div className="card p-0">
<<<<<<< HEAD
          <div className="w-full overflow-x-auto scroll-container scrollbar-hide">
            <Table
              wrapperClassName="max-w-[80rem]"
              className="w-full scroll-container scrollbar-hide"
            >
=======
          <div className="w-full overflow-x-auto scroll-container">
            <Table wrapperClassName="max-w-[80rem]" className="w-full scroll-container">
>>>>>>> 6c6e6348
              <TableHeader>
                <TableRow>
                  <TableHead className="px-6 py-4 text-left text-xs font-medium text-gray-900 uppercase tracking-wider w-12 text-nowrap">
                    <input
                      type="checkbox"
                      checked={
                        selectedTasks.length === apiTasks.length && apiTasks.length > 0
                      }
                      onChange={(e) => handleSelectAll(e.target.checked)}
                      className="rounded border-gray-300 text-blue-600 focus:ring-blue-500"
                    />
                  </TableHead>
                  <TableHead className="px-6 py-4 text-left text-xs font-medium text-gray-900 uppercase tracking-wider text-nowrap">
                    Task
                  </TableHead>
                  <TableHead className="px-6 py-4 text-left text-xs font-medium text-gray-900 uppercase tracking-wider text-nowrap">
                    Assignee
                  </TableHead>
                  <TableHead className="px-6 py-4 text-left text-xs font-medium text-gray-900 uppercase tracking-wider text-nowrap">
                    Status
                  </TableHead>
                  <TableHead className="px-6 py-4 text-left text-xs font-medium text-gray-900 uppercase tracking-wider text-nowrap">
                    Priority
                  </TableHead>
                  <TableHead className="px-6 py-4 text-left text-xs font-medium text-gray-900 uppercase tracking-wider text-nowrap">
                    Due Date
                  </TableHead>
                  <TableHead className="px-6 py-4 text-left text-xs font-medium text-gray-900 uppercase tracking-wider text-nowrap">
                    Progress
                  </TableHead>
                  <TableHead className="px-6 py-4 text-left text-xs font-medium text-gray-900 uppercase tracking-wider text-nowrap">
                    Tags
                  </TableHead>
                  <TableHead className="px-6 py-4 text-left text-xs font-medium text-gray-900 uppercase tracking-wider text-nowrap">
                    Task Type
                  </TableHead>
                  <TableHead className="px-6 py-4 text-left text-xs font-medium text-gray-900 uppercase tracking-wider text-nowrap">
                    Color Code
                  </TableHead>
                  <TableHead className="px-6 py-4 text-left text-xs font-medium text-gray-900 uppercase tracking-wider text-nowrap">
                    Actions
                  </TableHead>
                </TableRow>
              </TableHeader>

              <TableBody>
                {apiLoading ? (
                  <TableRow>
                    <TableCell colSpan={10} className="px-6 py-8 text-center">
                      <div className="flex items-center justify-center space-x-2">
                        <div className="animate-spin rounded-full h-6 w-6 border-b-2 border-blue-600"></div>
                        <span className="text-gray-500">Loading tasks...</span>
                      </div>
                    </TableCell>
                  </TableRow>
                ) : apiError ? (
                  <TableRow>
                    <TableCell colSpan={10} className="px-6 py-8 text-center">
                      <div className="text-red-500">
                        <svg className="mx-auto h-12 w-12 text-red-400 mb-4" fill="none" viewBox="0 0 24 24" stroke="currentColor">
                          <path strokeLinecap="round" strokeLinejoin="round" strokeWidth={2} d="M12 9v2m0 4h.01m-6.938 4h13.856c1.54 0 2.502-1.667 1.732-2.5L13.732 4c-.77-.833-1.732-.833-2.464 0L3.732 16.5c-.77.833-.23 2.5 1.732 2.5z" />
                        </svg>
                        <p className="text-lg font-medium">Error loading tasks</p>
                        <p className="text-sm text-gray-500 mt-1">{apiError}</p>
                      </div>
                    </TableCell>
                  </TableRow>
                ) : filteredTasks.length === 0 ? (
                  <TableRow>
                    <TableCell colSpan={10} className="px-6 py-12 text-center">
                      <div className="text-gray-500">
                        <svg className="mx-auto h-12 w-12 text-gray-400 mb-4" fill="none" viewBox="0 0 24 24" stroke="currentColor">
                          <path strokeLinecap="round" strokeLinejoin="round" strokeWidth={2} d="M9 5H7a2 2 0 00-2 2v10a2 2 0 002 2h8a2 2 0 002-2V7a2 2 0 00-2-2h-2M9 5a2 2 0 002 2h2a2 2 0 002-2M9 5a2 2 0 012-2h2a2 2 0 012-2m-3 7h3m-3 4h3m-6-4h.01M9 16h.01" />
                        </svg>
                        <h3 className="text-lg font-medium mb-2">No tasks found</h3>
                        <p className="text-sm mb-4">
                          {apiTasks.length === 0
                            ? "You don't have any tasks assigned yet."
                            : "No tasks match your current filters."
                          }
                        </p>
                        {apiTasks.length === 0 && (
                          <button
                            onClick={() => setShowCreateTaskDrawer(true)}
                            className="inline-flex items-center px-4 py-2 border border-transparent text-sm font-medium rounded-md text-white bg-blue-600 hover:bg-blue-700 focus:outline-none focus:ring-2 focus:ring-offset-2 focus:ring-blue-500"
                          >
                            <svg className="w-4 h-4 mr-2" fill="none" stroke="currentColor" viewBox="0 0 24 24">
                              <path strokeLinecap="round" strokeLinejoin="round" strokeWidth={2} d="M12 4v16m8-8H4" />
                            </svg>
                            Create your first task
                          </button>
                        )}
                      </div>
                    </TableCell>
                  </TableRow>
                ) : (
                  filteredTasks.map((task) => (
                    <React.Fragment key={task.id}>
                      <TableRow
                        className={`hover:bg-gray-50 transition-colors ${selectedTasks.includes(task.id) ? "bg-blue-50" : ""
                          }`}
                        style={{
                          borderLeft: `4px solid ${getTaskColorCode(task)}`,
                        }}
                      >
                        <TableCell className="px-6 py-4 text-nowrap rounded-[inherit]">
                          <div className="w-full h-full flex items-center justify-center overflow-hidden">
                            <input
                              type="checkbox"
                              checked={selectedTasks.includes(task.id)}
                              onChange={(e) =>
                                handleTaskSelection(task.id, e.target.checked)
                              }
                              className="w-4 h-4 rounded-[inherit] border-gray-300 text-blue-600 focus:ring-blue-500 overflow-hidden"
                            />
                          </div>
                        </TableCell>
                        <TableCell className="px-4 py-2 text-nowrap">
                          <div>
                            <div className="font-medium text-gray-900">
                              <div className="flex items-center gap-2">
                                {/* Expansion control for tasks with subtasks */}
                                {task.subtasks && task.subtasks.length > 0 && (
                                  <button
                                    onClick={() =>
                                      handleToggleTaskExpansion(task.id)
                                    }
                                    className="inline-flex items-center px-2 py-1 rounded-full text-xs font-medium bg-blue-100 text-blue-800 cursor-pointer hover:bg-blue-200 transition-colors hover:text-gray-600 transition-colors"
                                    title={
                                      expandedTasks.has(task.id)
                                        ? "Collapse subtasks"
                                        : "Expand subtasks"
                                    }
                                  >
                                    <svg
                                      width="24"
                                      height="24"
                                      viewBox="0 0 24 24"
                                      fill="none"
                                      xmlns="http://www.w3.org/2000/svg"
                                    >
                                      <circle cx="5" cy="5" r="2" fill="currentColor" />
                                      <circle cx="5" cy="12" r="2" fill="currentColor" />
                                      <circle cx="5" cy="19" r="2" fill="currentColor" />
                                      <path d="M5 7V10" stroke="currentColor" strokeWidth="2" />
                                      <path d="M5 14V17" stroke="currentColor" strokeWidth="2" />
                                      <path d="M7 12H14" stroke="currentColor" strokeWidth="2" />
                                      <path d="M7 19H14" stroke="currentColor" strokeWidth="2" />
                                    </svg>
                                    {task.subtasks.length}
                                  </button>
                                )}

                                {editingTaskId === task.id ? (
                                  <input
                                    type="text"
                                    value={editingTitle}
                                    onChange={(e) =>
                                      setEditingTitle(e.target.value)
                                    }
                                    onBlur={() => handleTitleSave(task.id)}
                                    onKeyDown={(e) =>
                                      handleTitleKeyDown(e, task.id)
                                    }
                                    className="w-full px-2 py-1 border border-blue-300 rounded focus:outline-none focus:ring-2 focus:ring-blue-500 focus:border-transparent bg-white transition-all duration-200"
                                    autoFocus
                                    maxLength={100}
                                  />
                                ) : (
                                  <>
                                    {task.isRecurring && (
                                      <span
                                        className="text-green-600 cursor-help"
                                        title="Recurring Task – generated from a pattern"
                                      >
                                        🔁
                                      </span>
                                    )}
                                    {task.isApprovalTask && (
                                      <span
                                        className="text-orange-600 cursor-help"
                                        title="Approval Task – requires approval workflow"
                                      >
                                        ✅
                                      </span>
                                    )}
                                    {task.taskType === "milestone" && (
                                      <span
                                        className="text-purple-600 cursor-help"
                                        title="Milestone – project checkpoint"
                                      >
                                        🎯
                                      </span>
                                    )}
                                    <span
                                      className="cursor-pointer hover:bg-gray-50 px-2 py-1 rounded transition-all duration-200 inline-block flex-1 editable-task-title"
                                      onClick={() => handleTaskTitleClick(task)}
                                      title="Click to edit"
                                    >
                                      {task.title}
                                      {(riskyTasks.has(task.id) || task.isRisk) && (
                                        <span
                                          className="ml-2 text-orange-500"
                                          title={`Risky Task${task.riskLevel ? ` (${task.riskLevel})` : ''}${task.riskReason ? `: ${task.riskReason}` : ''}`}
                                        >
                                          ⚠️
                                        </span>
                                      )}
                                      {(snoozedTasks.has(task.id) || task.isSnooze) && (
                                        <span
                                          className="ml-2 text-yellow-500"
                                          title={`Snoozed Task${task.snoozeUntil ? ` until ${new Date(task.snoozeUntil).toLocaleString()}` : ''}${task.snoozeReason ? `: ${task.snoozeReason}` : ''}`}
                                        >
                                          ⏸️
                                        </span>
                                      )}
                                    </span>

                                    {task.recurringFromTaskId && (
                                      <span
                                        className="inline-flex items-center px-2 py-1 rounded-full text-xs font-medium bg-green-100 text-green-700 cursor-pointer hover:bg-green-200 transition-colors"
                                        title={`Recurring from Task #${task.recurringFromTaskId}`}
                                        onClick={() =>
                                          console.log(
                                            `View master task ${task.recurringFromTaskId}`,
                                          )
                                        }
                                      >
                                        📋 #{task.recurringFromTaskId}
                                      </span>
                                    )}
                                  </>
                                )}
                              </div>
                            </div>
                          </div>
                        </TableCell>
                        <TableCell className="px-6 py-4 text-nowrap">
                          <div className="flex items-center">
                            <div className="w-8 h-8 bg-gray-300 rounded-full flex items-center justify-center mr-3">
                              <span className="text-xs font-medium text-gray-600">
                                {task.assignee && task.assignee
                                  .split(" ")
                                  .map((n) => n[0])
                                  .join("") || "UN"}
                              </span>
                            </div>
                            <span className="text-sm text-gray-900">
                              {task.assignee || "Unassigned"}
                            </span>
                          </div>
                        </TableCell>
                        <TableCell className="px-6 py-4 text-nowrap text-left">
                          <TaskStatusDropdown
                            task={task}
                            currentStatus={task.status}
                            statuses={companyStatuses}
                            onStatusChange={(newStatus) => {
                              // Only require confirmation for final statuses
                              const statusObj = companyStatuses.find(s => s.code === newStatus);
                              const requiresConfirmation = statusObj?.isFinal || false;

                              console.log('🎯 TaskStatusDropdown - Status change requested:', {
                                taskId: task.id,
                                currentStatus: task.status,
                                newStatus,
                                isFinal: statusObj?.isFinal,
                                requiresConfirmation
                              });

                              handleStatusChange(task.id, newStatus, requiresConfirmation);
                            }}
                            canEdit={canEditTaskStatus(task)}
                            canMarkCompleted={canMarkAsCompleted(task)}
                          />
                        </TableCell>
                        <TableCell className="px-6 py-4 text-nowrap">
                          <span
                            className="inline-flex items-center px-2.5 py-0.5 uppercase text-gray-900" >
                            {task.priority}
                          </span>
                        </TableCell>
                        <TableCell className="px-6 py-4 text-sm text-gray-900 text-nowrap">
                          {task.dueDate ? new Date(task.dueDate).toLocaleDateString("en-GB", {
                            day: "2-digit",
                            month: "short",
                            year: "numeric",
                          }) : "-"}
                        </TableCell>
                        <TableCell className="px-6 py-4 text-nowrap">
                          <div className="flex items-center">
                            <span className="text-xs text-gray-600 min-w-[3rem]">
                              {task.progress}%
                            </span>
                          </div>
                        </TableCell>
                        <TableCell className="px-6 py-4 text-nowrap">
                          <div className="flex flex-wrap gap-1">
                            {task.tags &&
                              task.tags.map((tag, index) => (
                                <span
                                  key={index}
                                  className="inline-flex items-center px-2 py-0.5 rounded-full text-xs font-medium bg-indigo-100 text-indigo-800"
                                >
                                  {tag}
                                </span>
                              ))}
                          </div>
                        </TableCell>
                        <TableCell className="px-6 py-4 text-nowrap">
                          <div className="flex items-center">
                            <span className="text-sm text-gray-900">
                              {getTaskType(task)}
                            </span>
                          </div>
                        </TableCell>
                        <TableCell className="px-6 py-4 text-nowrap">
                          <div className="w-6 h-6 rounded-full shadow-md"
                            style={{ backgroundColor: getTaskColorCode(task) }}
                            title={getTaskColorCode(task)}
                          ></div>
                        </TableCell>
                        <TableCell className="px-6 py-4 text-nowrap">
                          <div className="flex items-center justify-center gap-2">
                            {/* <button
                            onClick={() => handleOpenThread(task)}
                            className="p-1 text-blue-500 hover:text-blue-700 hover:bg-blue-50 rounded-full transition-colors"
                            title="Open task thread"
                          >
                            <MessageCircle className="w-4 h-4" />
                          </button> */}
                            <TaskActionsDropdown
                              task={task}
                              onSnooze={() => handleSnoozeTask(task.id)}
                              onMarkAsRisk={() => handleMarkAsRisk(task.id)}
                              onMarkAsDone={() => {
                                // DONE is a final status, so require confirmation
                                const statusObj = companyStatuses.find(s => s.code === 'DONE');
                                const requiresConfirmation = statusObj?.isFinal || true;

                                console.log('🎯 TaskActionsDropdown - Mark as Done clicked:', {
                                  taskId: task.id,
                                  requiresConfirmation
                                });

                                handleStatusChange(task.id, "DONE", requiresConfirmation);
                              }}
                              onQuickMarkAsDone={() => handleQuickMarkAsDone(task.id)}
                              onDelete={() => handleDeleteTask(task.id)}
                            />
                          </div>
                        </TableCell>
                      </TableRow>

                      {/* Subtask Rows */}
                      {expandedTasks.has(task.id) &&
                        task.subtasks &&
                        task.subtasks.map((subtask) => (
                          <TableRow
                            key={`subtask-${subtask.id}`}
                            className="bg-gray-50 hover:bg-gray-100 transition-colors"
                          >
                            <TableCell className="px-6 py-3"></TableCell>
                            <TableCell className="px-6 py-3">
                              <div className="flex items-center gap-2 pl-8">
                                <span className="text-blue-500">↳</span>
                                {editingSubtaskId === (subtask._id || subtask.id) ? (
                                  <input
                                    type="text"
                                    value={editingSubtaskTitle}
                                    onChange={(e) =>
                                      setEditingSubtaskTitle(e.target.value)
                                    }
                                    onBlur={() =>
                                      handleSubtaskTitleSave(subtask._id || subtask.id, task._id || task.id)
                                    }
                                    onKeyDown={(e) =>
                                      handleSubtaskTitleKeyDown(
                                        e,
                                        subtask._id || subtask.id,
                                        task._id || task.id,
                                      )
                                    }
                                    className="font-medium text-gray-800 bg-white border border-blue-300 rounded px-2 py-1 focus:outline-none focus:ring-2 focus:ring-blue-500 flex-1"
                                    autoFocus
                                    onFocus={(e) => e.target.select()}
                                  />
                                ) : (
                                  <span
                                    className="font-medium text-gray-800 cursor-pointer hover:bg-gray-50 px-2 py-1 rounded transition-all duration-200 inline-block flex-1"
                                    onClick={() =>
                                      handleSubtaskTitleClick(subtask, task._id || task.id)
                                    }
                                    title="Click to edit"
                                  >
                                    {subtask.title}
                                  </span>
                                )}
                              </div>
                              <div className="text-xs text-gray-500 pl-7">
                                Sub-task of "{task.title}"
                              </div>
                            </TableCell>
                            <TableCell className="px-6 py-3">
                              <div className="flex items-center">
                                <div className="w-6 h-6 bg-gray-300 rounded-full flex items-center justify-center mr-2">
                                  <span className="text-xs font-medium text-gray-600">
                                    {subtask.assignee && subtask.assignee
                                      .split(" ")
                                      .map((n) => n[0])
                                      .join("") || "UN"}
                                  </span>
                                </div>
                                <span className="text-sm text-gray-700">
                                  {subtask.assignee || "Unassigned"}
                                </span>
                              </div>
                            </TableCell>
                            <TableCell className="px-6 py-3 text-left">
                              <TaskStatusDropdown
                                task={subtask}
                                currentStatus={subtask.status}
                                statuses={companyStatuses}
                                onStatusChange={(newStatus) =>
                                  handleSubtaskStatusChange(
                                    task.id,
                                    subtask.id,
                                    newStatus,
                                  )
                                }
                                canEdit={canEditTaskStatus(subtask)}
                                canMarkCompleted={true}
                              />
                            </TableCell>
                            <TableCell className="px-6 py-3">
                              <span className={getPriorityBadge(subtask.priority)}>
                                {subtask.priority}
                              </span>
                            </TableCell>
                            <TableCell className="px-6 py-3 text-sm text-gray-700">
                              {subtask.dueDate ? new Date(subtask.dueDate).toLocaleDateString("en-GB", {
                                day: "2-digit",
                                month: "short",
                                year: "numeric",
                              }) : "-"}
                            </TableCell>
                            <TableCell className="px-6 py-3">
                              <div className="flex items-center">
                                <span className="text-xs text-gray-600 min-w-[3rem]">
                                  {subtask.progress}%
                                </span>
                              </div>
                            </TableCell>
                            <TableCell className="px-6 py-3"></TableCell>
                            <TableCell className="px-6 py-3">
                              <div className="flex items-center">
                                <span className="text-sm text-gray-700">
                                  {getTaskType(subtask)}
                                </span>
                              </div>
                            </TableCell>
                            <TableCell className="px-6 py-3">
                              <div
                                className="w-6 h-6 rounded-full shadow-md"
                                style={{
                                  backgroundColor: getTaskColorCode(subtask),
                                }}
                                title={getTaskColorCode(subtask)}
                              ></div>
                            </TableCell>
                            <TableCell className="px-6 py-3">
                              <div className="flex items-center justify-center">
                                <button
                                  className="text-gray-400 cursor-pointer hover:text-red-600 transition-colors p-1"
                                  onClick={() =>
                                    handleDeleteSubtask(task._id || task.id, subtask._id || subtask.id)
                                  }
                                  title="Delete Sub-task"
                                >
                                  <svg
                                    className="w-5 h-5"
                                    fill="none"
                                    stroke="currentColor"
                                    viewBox="0 0 24 24"
                                  >
                                    <path
                                      strokeLinecap="round"
                                      strokeLinejoin="round"
                                      strokeWidth={2}
                                      d="M19 7l-.867 12.142A2 2 0 0116.138 21H7.862a2 2 0 01-1.995-1.858L5 7m5 4v6m4-6v6m1-10V4a1 1 0 00-1-1h-4a1 1 0 00-1 1v3M4 7h16"
                                    />
                                  </svg>
                                </button>
                              </div>
                            </TableCell>
                          </TableRow>
                        ))}
                    </React.Fragment>
                  ))
                )}
              </TableBody>
            </Table>
          </div>
        </div>
      )}

      {/* Pagination */}

      {/* Slide-in Drawer */}
      {showCreateTaskDrawer && (
        <div className="fixed inset-0 z-50 overflow-hidden" role="dialog" aria-modal="true">
          <div
            className="absolute inset-0 bg-black/40"
            onClick={() => setShowCreateTaskDrawer(false)}
          ></div>
          <div
            className="absolute right-0 top-0 h-full bg-white flex flex-col shadow-xl"
            style={{
              width: "min(90vw, 600px)",
              maxHeight: "100vh",
            }}
            onClick={(e) => e.stopPropagation()}
          >
            <div className="px-6 py-4 bg-blue-600 text-white">
              <div className="flex items-center justify-between">
                <h2 className="text-xl font-bold">
                  Create New Task
                  {selectedDateForTask &&
                    ` for ${new Date(selectedDateForTask).toLocaleDateString(
                      "en-US",
                      {
                        weekday: "long",
                        year: "numeric",
                        month: "long",
                        day: "numeric",
                      },
                    )}`}
                </h2>
                <button
                  onClick={() => setShowCreateTaskDrawer(false)}
                  className="text-white hover:text-gray-200 p-1"
                >
                  <svg
                    className="w-6 h-6"
                    fill="none"
                    stroke="currentColor"
                    viewBox="0 0 24 24"
                  >
                    <path
                      strokeLinecap="round"
                      strokeLinejoin="round"
                      strokeWidth={2}
                      d="M6 18L18 6M6 6l12 12"
                    />
                  </svg>
                </button>
              </div>
            </div>
            <div className="flex-1 overflow-y-auto">
              <CreateTask
                onSubmit={handleTaskCreated}
                onClose={() => setShowCreateTaskDrawer(false)}
                preFilledDate={selectedDateForTask}
                drawer={true}
              />
            </div>
          </div>
        </div>
      )}

      {/* Detail Modal */}
      {showTaskDetails && selectedTask && (
        <div className="fixed inset-0 z-50 overflow-hidden overlay-animate mt-0" role="dialog" aria-modal="true">
          <div
            className="absolute inset-0 bg-black/40 "
            onClick={() => setShowTaskDetails(false)}
          ></div>
          <div
            className="absolute right-0 top-0 h-full bg-white/95 flex flex-col modal-animate-slide-right"
            style={{
              width: "min(90vw, 900px)",
              boxShadow: "-10px 0 50px rgba(0,0,0,0.2)",
              borderLeft: "1px solid rgba(255,255,255,0.2)",
            }}
            onClick={(e) => e.stopPropagation()}
            onMouseDown={(e) => e.stopPropagation()}
            onWheel={(e) => e.stopPropagation()}
            onTouchMove={(e) => e.stopPropagation()}
          >
            <div className="drawer-header">
              <h2 className="text-2xl font-bold text-white">Task Details</h2>
              <button
                onClick={() => setShowTaskDetails(false)}
                className="close-btn"
              >
                <svg
                  className="w-6 h-6"
                  fill="none"
                  stroke="currentColor"
                  viewBox="0 0 24 24"
                >
                  <path
                    strokeLinecap="round"
                    strokeLinejoin="round"
                    strokeWidth={2}
                    d="M6 18L18 6M6 6l12 12"
                  />
                </svg>
              </button>
            </div>
            <div className="drawer-content">
              <div className="p-6">
                <h3 className="text-lg font-semibold mb-4">Task Details</h3>
                {selectedTask && (
                  <div className="space-y-4">
                    <div>
                      <label className="block text-sm font-medium text-gray-700">Title</label>
                      <p className="mt-1 text-sm text-gray-900">{selectedTask.title}</p>
                    </div>
                    <div>
                      <label className="block text-sm font-medium text-gray-700">Status</label>
                      <p className="mt-1 text-sm text-gray-900">{selectedTask.status}</p>
                    </div>
                    <div>
                      <label className="block text-sm font-medium text-gray-700">Assignee</label>
                      <p className="mt-1 text-sm text-gray-900">{selectedTask.assignee}</p>
                    </div>
                    <div>
                      <label className="block text-sm font-medium text-gray-700">Due Date</label>
                      <p className="mt-1 text-sm text-gray-900">{selectedTask.dueDate || 'No due date'}</p>
                    </div>
                  </div>
                )}
              </div>
            </div>
          </div>
        </div>
      )}

      {/* Edit Modal */}
      {showEditTaskModal && editingTask && (
        <div className="fixed inset-0 z-50 overflow-hidden overlay-animate mt-0" role="dialog" aria-modal="true">
          <div
            className="absolute inset-0 bg-black/40 "
            onClick={() => setShowEditTaskModal(false)}
          ></div>
          <div
            className="absolute right-0 top-0 h-full bg-white/95 flex flex-col modal-animate-slide-right"
            style={{
              width: "min(90vw, 900px)",
              boxShadow: "-10px 0 50px rgba(0,0,0,0.2)",
              borderLeft: "1px solid rgba(255,255,255,0.2)",
            }}
            onClick={(e) => e.stopPropagation()}
            onMouseDown={(e) => e.stopPropagation()}
            onWheel={(e) => e.stopPropagation()}
            onTouchMove={(e) => e.stopPropagation()}
          >
            <div className="drawer-header">
              <h2 className="text-2xl font-bold text-white">Edit Task</h2>
              <button
                onClick={() => setShowEditTaskModal(false)}
                className="close-btn"
              >
                <svg
                  className="w-6 h-6"
                  fill="none"
                  stroke="currentColor"
                  viewBox="0 0 24 24"
                >
                  <path
                    strokeLinecap="round"
                    strokeLinejoin="round"
                    strokeWidth={2}
                    d="M6 18L18 6M6 6l12 12"
                  />
                </svg>
              </button>
            </div>
            <div className="drawer-content">
              <TaskEditModal
                task={editingTask}
                onSave={handleTaskUpdated}
                onClose={() => setShowEditTaskModal(false)}
              />
            </div>
          </div>
        </div>
      )}

      {/* Status Confirmation Modal */}
      {showStatusConfirmation && (
        <StatusConfirmationModal
          isOpen={!!showStatusConfirmation}
          taskTitle={showStatusConfirmation.taskTitle}
          statusLabel={showStatusConfirmation.statusLabel}
          onConfirm={(reason) => {
            console.log('🎯 Status confirmation - CONFIRMED:', {
              taskId: showStatusConfirmation.taskId,
              newStatusCode: showStatusConfirmation.newStatusCode,
              reason,
              timestamp: new Date().toISOString()
            });

            // Find the task and execute status change
            const task = apiTasks.find(t =>
              t._id === showStatusConfirmation.taskId ||
              t.id === showStatusConfirmation.taskId
            );

            if (task) {
              console.log('🔧 Executing status change after confirmation...');
              executeStatusChange(task, showStatusConfirmation.newStatusCode, reason);
            } else {
              console.error('❌ Task not found for status confirmation:', showStatusConfirmation.taskId);
            }

            setShowStatusConfirmation(null);
          }}
          onCancel={() => {
            console.log('❌ Status confirmation - CANCELLED');
            setShowStatusConfirmation(null);
          }}
        />
      )}

      {/* Calendar Modal for Date Selection */}
      {showCalendarModal && (
        <div className="fixed inset-0 z-50 overflow-hidden overlay-animate mt-0" role="dialog" aria-modal="true">
          <div
            className="absolute inset-0 bg-black/40"
            onClick={() => setShowCalendarModal(false)}
          ></div>
          <div className="absolute inset-0 flex items-center justify-center p-4">
            <div
              className="bg-white rounded-lg shadow-xl border border-gray-200 p-6 max-w-md w-full"
              onClick={(e) => e.stopPropagation()}
            >
              <div className="flex items-center justify-between mb-4">
                <h2 className="text-xl font-semibold text-gray-900">
                  Select Date for Task
                </h2>
                <button
                  onClick={() => setShowCalendarModal(false)}
                  className="text-gray-400 hover:text-gray-600"
                >
                  <svg className="w-6 h-6" fill="none" stroke="currentColor" viewBox="0 0 24 24">
                    <path strokeLinecap="round" strokeLinejoin="round" strokeWidth={2} d="M6 18L18 6M6 6l12 12" />
                  </svg>
                </button>
              </div>

              <CalendarDatePicker
                selectedDate={selectedDateForTask}
                onDateSelect={handleCalendarDateSelect}
                onClose={() => setShowCalendarModal(false)}
              />
            </div>
          </div>
        </div>
      )}

      {/* Custom Confirmation Modal */}
      {confirmModal.isOpen && (
        <CustomConfirmationModal
          isOpen={confirmModal.isOpen}
          type={confirmModal.type}
          title={confirmModal.title}
          message={confirmModal.message}
          onConfirm={confirmModal.onConfirm}
          onCancel={() => setConfirmModal({ isOpen: false, type: '', title: '', message: '', onConfirm: null, data: null })}
        />
      )}

      {/* Toast Notifications */}
      {toast.isVisible && (
        <Toast
          message={toast.message}
          type={toast.type}
          onClose={() => setToast({ ...toast, isVisible: false })}
        />
      )}
    </div>
  );
}<|MERGE_RESOLUTION|>--- conflicted
+++ resolved
@@ -2323,13 +2323,9 @@
         <div className="mt-3 lg:mt-0 flex flex-col sm:flex-row gap-2 flex-wrap">
           <button
             onClick={() => setShowSnooze(!showSnooze)}
-<<<<<<< HEAD
             className={`btn  ${
               showSnooze ? "btn-primary hover:text-white-700 " : "btn-secondary hover:text-purple-700"
             } whitespace-nowrap`}
-=======
-            className={`btn ${showSnooze ? "btn-primary" : "btn-secondary"} whitespace-nowrap`}
->>>>>>> 6c6e6348
           >
             <svg
               className="w-4 h-4 mr-2"
@@ -2780,16 +2776,11 @@
         </div>
       ) : (
         <div className="card p-0">
-<<<<<<< HEAD
           <div className="w-full overflow-x-auto scroll-container scrollbar-hide">
             <Table
               wrapperClassName="max-w-[80rem]"
               className="w-full scroll-container scrollbar-hide"
             >
-=======
-          <div className="w-full overflow-x-auto scroll-container">
-            <Table wrapperClassName="max-w-[80rem]" className="w-full scroll-container">
->>>>>>> 6c6e6348
               <TableHeader>
                 <TableRow>
                   <TableHead className="px-6 py-4 text-left text-xs font-medium text-gray-900 uppercase tracking-wider w-12 text-nowrap">
