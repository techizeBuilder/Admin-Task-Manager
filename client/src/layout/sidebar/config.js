import {
  Home,
  CheckSquare,
  Plus,
  Zap,
  Calendar,
  Target,
  ClipboardCheck,
  TrendingUp,
  AlertTriangle,
  User,
  Bell,
  HelpCircle,
  LogOut,
  Users,
  Shield,
  FileText,
  BarChart3,
  Settings,
  Monitor,
  Key,
  Cog,
  BellRing,
  Database,
  Library,
  Activity,
  Server,
  FileSearch,
  UserCheck,
  Building2,
  Clock,
  List,
  UserCircle,
  Briefcase,
  PieChart,
  Layers,
  Flag,
  File,
  CreditCard,
} from "lucide-react";
import {
  ApprovalTaskIcon,
  MilestoneTaskIcon,
  RecurringTaskIcon,
  RegularTaskIcon,
} from "../../components/common/TaskIcons";

// ✅ Define atomic reusable menu items
const baseItems = {
  dashboard: {
    id: "dashboard",
    label: "Dashboard",
    icon: Home,
    path: "/dashboard",
  },
  myTasks: {
    id: "my-tasks",
    label: "My Tasks",
    icon: CheckSquare,
    path: "/tasks",
  },
  createTask: {
    id: "create-task",
    label: "Create Task",
    icon: Plus,
    path: "/tasks/create",
  },
  quickTasks: {
    id: "quick-tasks",
    label: "Quick Tasks",
    icon: Zap,
    path: "/quick-tasks",
  },
  regularTasks: {
    id: "regular-tasks",
    label: "Regular Tasks",
    icon: RegularTaskIcon,
    path: "/regular-tasks",
  },
  recurring: {
    id: "recurring",
    label: "Recurring",
    icon: RecurringTaskIcon,
    path: "/recurring",
  },
  // calendar: {
  //   id: "calendar",
  //   label: "Calendar",
  //   icon: Calendar,
  //   path: "/calendar",
  // },
  approvals: {
    id: "approvals",
    label: "Approvals",
    icon: ApprovalTaskIcon,
    path: "/approvals",
  },
  milestones: {
    id: "milestones",
    label: "Milestones",
    icon: MilestoneTaskIcon,
    path: "/milestones",
  },
  // form modules
  form: {
    id: "form",
    label: "Forms",
    icon: ClipboardCheck,
    children: [
      {
        id: "form-library",
        label: "Form Library",
        icon: ClipboardCheck,
        path: "/form-library",
      },
      {
        id: "form-builder",
        label: "Form Builder",
        icon: ClipboardCheck,
        path: "/form-builder",
      },
      {
        id: "form-version-history",
        label: "Form Version History",
        icon: Clock,
        path: "/form-version-history",
      },
    ],
  },
  // Settings for employee & manager (view only)
  settingsViewOnly: {
    id: "settings",
    label: "Settings",
    icon: Settings,
    children: [
      { id: "profile", label: "Profile", icon: User, path: "/profile" },
      {
        id: "license-view",
        label: "License",
        icon: Key,
        path: "/admin/subscription",
      },
      {
        id: "notifications",
        label: "Notifications",
        icon: Bell,
        path: "/notifications",
      },
    ],
  },
  // Settings for individual & org_admin (management access)
  settingsManagement: {
    id: "settings",
    label: "Settings",
    icon: Settings,
    children: [
      { id: "profile", label: "Profile", icon: User, path: "/profile" },
      {
        id: "license-management",
        label: "License Management",
        icon: Key,
        path: "/admin/subscription",
      },
      {
        id: "billing-management",
        label: "Billing Management",
        icon: CreditCard,
        path: "/admin/billing",
      },
      {
        id: "notifications",
        label: "Notifications",
        icon: Bell,
        path: "/notifications",
      },
    ],
  },
  help: {
    id: "help",
    label: "Help & Support",
    icon: HelpCircle,
    path: "/help",
  },
  logout: { id: "logout", label: "Logout", icon: LogOut, action: "logout" },
};

// Role → menu mapping
export const sidebarMenus = {
  employee: [
    baseItems.dashboard,
    baseItems.myTasks,
    baseItems.createTask,
    baseItems.quickTasks,
    baseItems.regularTasks,
    baseItems.recurring,
<<<<<<< HEAD
    baseItems.calendar,
    baseItems.settingsViewOnly,
    baseItems.help,
    baseItems.logout,
  ],

  individual: [
    baseItems.dashboard,
    baseItems.myTasks,
    baseItems.createTask,
    baseItems.quickTasks,
    baseItems.regularTasks,
    baseItems.recurring,
    baseItems.calendar,
    baseItems.settingsManagement,
=======
    // baseItems.calendar,
    baseItems.settings,
>>>>>>> c8252f51
    baseItems.help,
    baseItems.logout,
  ],

  manager: [
    baseItems.dashboard,
    baseItems.myTasks,
    { id: "team-tasks", label: "Team Tasks", icon: Users, path: "/tasks/team" },
    baseItems.createTask,
    baseItems.quickTasks,
    baseItems.calendar,
    baseItems.regularTasks,
    baseItems.recurring,
    baseItems.milestones,
    baseItems.approvals,
    {
      id: "reports",
      label: "Reporting & Analytics",
      icon: BarChart3,
      children: [
        {
          id: "my-productivity",
          label: "My Productivity",
          icon: TrendingUp,
          path: "/reports/productivity",
        },
        {
          id: "team-analytics",
          label: "Team Analytics",
          icon: PieChart,
          path: "/reports/team",
        },
        {
          id: "overdue-tasks",
          label: "Overdue Tasks",
          icon: AlertTriangle,
          path: "/overdue-tasks",
        },
      ],
    },
    baseItems.settingsViewOnly,
    baseItems.help,
    baseItems.logout,
  ],

  org_admin: [
    baseItems.dashboard,
    baseItems.myTasks,
    { id: "team-tasks", label: "Team Tasks", icon: Users, path: "/tasks/team" },
    baseItems.createTask,
    baseItems.quickTasks,
    baseItems.calendar,
    baseItems.regularTasks,
    baseItems.recurring,
    baseItems.milestones,
    baseItems.approvals,
    {
      id: "reports",
      label: "Reporting & Analytics",
      icon: BarChart3,
      children: [
        {
          id: "organization-analytics",
          label: "Organization Analytics",
          icon: Building2,
          path: "/reports/organization",
        },
        {
          id: "team-analytics",
          label: "Team Analytics",
          icon: PieChart,
          path: "/reports/team",
        },
        {
          id: "my-productivity",
          label: "My Productivity",
          icon: TrendingUp,
          path: "/reports/productivity",
        },
      ],
    },
    {
      id: "admin",
      label: "Administration",
      icon: Shield,
      children: [
        {
          id: "user-management",
          label: "User Management",
          icon: Users,
          path: "/admin/users",
        },
        {
          id: "team-members",
          label: "Team Members",
          icon: Users,
          path: "/admin/team-members",
        },
        {
          id: "company-profile",
          label: "Company Profile",
          icon: Building2,
          path: "/admin/org-profile",
        },
        {
          id: "status-management",
          label: "Status Management",
          icon: Cog,
          path: "/admin/status",
        },
        {
          id: "priority-management",
          label: "Priority Management",
          icon: Flag,
          path: "/admin/priority",
        },
      ],
    },
    baseItems.form,
    baseItems.settingsManagement,
    baseItems.help,
    baseItems.logout,
  ],

  admin: [
    baseItems.dashboard,
    baseItems.myTasks,
    { id: "team-tasks", label: "Team Tasks", icon: Users, path: "/tasks/team" },
    baseItems.createTask,
    baseItems.quickTasks,
    baseItems.calendar,
    baseItems.regularTasks,
    baseItems.recurring,
    baseItems.milestones,
    baseItems.approvals,
    {
      id: "reports",
      label: "Reporting & Analytics",
      icon: BarChart3,
      children: [
        {
          id: "organization-analytics",
          label: "Organization Analytics",
          icon: Building2,
          path: "/reports/organization",
        },
        {
          id: "team-analytics",
          label: "Team Analytics",
          icon: PieChart,
          path: "/reports/team",
        },
        {
          id: "my-productivity",
          label: "My Productivity",
          icon: TrendingUp,
          path: "/reports/productivity",
        },
      ],
    },
    {
      id: "admin",
      label: "Administration",
      icon: Shield,
      children: [
        {
          id: "user-management",
          label: "User Management",
          icon: Users,
          path: "/admin/users",
        },
        {
          id: "team-members",
          label: "Team Members",
          icon: Users,
          path: "/admin/team-members",
        },
        {
          id: "company-profile",
          label: "Company Profile",
          icon: Building2,
          path: "/admin/org-profile",
        },
        {
          id: "status-management",
          label: "Status Management",
          icon: Cog,
          path: "/admin/status",
        },
        {
          id: "priority-management",
          label: "Priority Management",
          icon: Flag,
          path: "/admin/priority",
        },
      ],
    },
    baseItems.form,
    baseItems.settingsManagement,
    baseItems.help,
    baseItems.logout,
  ],

  superadmin: [
    {
      id: "platform-overview",
      label: "Platform Overview",
      icon: Monitor,
      path: "/superadmin/overview",
    },
    {
      id: "license-mapping",
      label: "License Mapping",
      icon: Key,
      path: "/superadmin/licenses",
    },
    {
      id: "system-configurations",
      label: "System Configurations",
      icon: Cog,
      path: "/superadmin/config",
    },
    {
      id: "notification-rules",
      label: "Global Notification Rules",
      icon: BellRing,
      path: "/superadmin/notifications",
    },
    {
      id: "platform-users",
      label: "All Platform Users",
      icon: Database,
      path: "/superadmin/users",
    },
    {
      id: "global-forms",
      label: "Global Form Library",
      icon: Library,
      path: "/superadmin/forms",
    },
    {
      id: "analytics",
      label: "Analytics",
      icon: Activity,
      children: [
        {
          id: "adoption-metrics",
          label: "Adoption Metrics",
          icon: TrendingUp,
          path: "/superadmin/analytics/adoption",
        },
        {
          id: "module-usage",
          label: "Module Usage",
          icon: Layers,
          path: "/superadmin/analytics/modules",
        },
        {
          id: "system-performance",
          label: "System Performance",
          icon: Server,
          path: "/superadmin/analytics/performance",
        },
      ],
    },
    {
      id: "audit-logs",
      label: "Audit Logs",
      icon: FileSearch,
      path: "/superadmin/audit",
    },
    {
      id: "overrides",
      label: "Overrides",
      icon: UserCheck,
      path: "/superadmin/overrides",
    },
    { id: "my-profile", label: "My Profile", icon: User, path: "/profile" },
    baseItems.help,
    baseItems.logout,
  ],
};

// ✅ Role name mapping for consistency
export const roleMapping = {
  employee: "employee",
  individual: "individual",
  manager: "manager",
<<<<<<< HEAD
  org_admin: "org_admin",
  admin: "admin",
  company_admin: "admin",
=======
  individual: "employee",
  org_admin: "admin",

  superadmin: "superadmin",
>>>>>>> c8252f51
  super_admin: "superadmin",
  superadmin: "superadmin",
};

export const getMenuByRole = (role) => {
  console.log("Getting menu for role:", roleMapping[role]);
  return sidebarMenus[roleMapping[role]] || sidebarMenus.employee;
};

export const findActiveItem = (menu, currentPath) => {
  for (const item of menu) {
    if (item.path === currentPath) return item;
    if (item.children) {
      const activeChild = findActiveItem(item.children, currentPath);
      if (activeChild) return { parent: item, child: activeChild };
    }
  }
  return null;
};<|MERGE_RESOLUTION|>--- conflicted
+++ resolved
@@ -193,26 +193,8 @@
     baseItems.quickTasks,
     baseItems.regularTasks,
     baseItems.recurring,
-<<<<<<< HEAD
     baseItems.calendar,
-    baseItems.settingsViewOnly,
-    baseItems.help,
-    baseItems.logout,
-  ],
-
-  individual: [
-    baseItems.dashboard,
-    baseItems.myTasks,
-    baseItems.createTask,
-    baseItems.quickTasks,
-    baseItems.regularTasks,
-    baseItems.recurring,
-    baseItems.calendar,
-    baseItems.settingsManagement,
-=======
-    // baseItems.calendar,
     baseItems.settings,
->>>>>>> c8252f51
     baseItems.help,
     baseItems.logout,
   ],
@@ -501,16 +483,10 @@
   employee: "employee",
   individual: "individual",
   manager: "manager",
-<<<<<<< HEAD
-  org_admin: "org_admin",
-  admin: "admin",
-  company_admin: "admin",
-=======
-  individual: "employee",
+  individial: "employee",
   org_admin: "admin",
 
   superadmin: "superadmin",
->>>>>>> c8252f51
   super_admin: "superadmin",
   superadmin: "superadmin",
 };
