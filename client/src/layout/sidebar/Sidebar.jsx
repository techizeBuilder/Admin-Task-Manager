--- conflicted
+++ resolved
@@ -17,12 +17,6 @@
   const [menuItems, setMenuItems] = useState([]);
 
   useEffect(() => {
-<<<<<<< HEAD
-
-    const menu = getMenuByRole(role);
-
-    setMenuItems(menu);
-=======
     try {
       const menu = getMenuByRole(role);
       // Ensure we have a valid array and filter out any undefined/null items
@@ -32,7 +26,6 @@
       console.error('Error loading menu items:', error);
       setMenuItems([]); // Set empty array as fallback
     }
->>>>>>> c8252f51
   }, [role]);
 
   const handleItemClick = (action) => {
