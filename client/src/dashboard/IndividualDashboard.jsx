import React, { useState, useMemo } from "react";
import { useQuery } from "@tanstack/react-query";
import {
  Plus,
  Search,
  Filter,
  Calendar,
  CheckSquare,
  Clock,
  AlertTriangle,
  Star,
  Users,
  Target,
  Bell,
  ChevronDown,
  MoreHorizontal,
  Edit,
  Trash2,
  X,
  Download,   // added
  ListChecks, // added
} from "lucide-react";
import CreateTask from "../pages/newComponents/CreateTask";
<<<<<<< HEAD
import QuickTaskWidget from "../components/quick-task/QuickTaskWidget";
import ReactECharts from "echarts-for-react"; // added
import { Button } from "../components/ui/button";

// --- DEMO MOCK DATA HELPERS ---
const randPick = (arr) => arr[Math.floor(Math.random() * arr.length)];
const addDays = (date, days) => {
  const d = new Date(date);
  d.setDate(d.getDate() + days);
  return d;
};
const toISO = (d) => new Date(d).toISOString();

function generateMockTasks() {
  const titles = [
    "Fix login redirect",
    "Implement role-based access",
    "Update sprint backlog",
    "Prepare weekly status",
    "Refactor dashboard cards",
    "QA: task creation flow",
    "Add CSV export for reports",
    "Page performance audit",
    "Client feedback review",
    "Design review: reporting",
    "Migrate icons to Lucide",
    "E2E tests for tasks",
    "Cleanup feature flags",
    "Improve error handling",
    "Update onboarding docs",
    "Recurring: Daily standup",
    "Recurring: Weekly planning",
  ];
  const tagsPool = ["frontend", "backend", "bug", "feature", "docs", "ops"];
  const priorities = ["low", "medium", "high", "urgent"];
  const statuses = ["pending", "in_progress", "completed", "blocked"];

  const now = new Date();
  const tasks = [];

  // Completed tasks across last 7 days (to populate the chart)
  for (let i = 0; i < 8; i++) {
    const completedOn = addDays(now, -randPick([0, 1, 2, 3, 4, 5, 6]));
    const createdOn = addDays(completedOn, -randPick([1, 2, 3, 4]));
    const dueOn = addDays(createdOn, randPick([1, 2, 3, 4, 5]));
    const onTime = completedOn <= dueOn;
    tasks.push({
      id: `c-${i + 1}`,
      title: randPick(titles),
      description: "Task completed as part of recent sprint.",
      status: "completed",
      priority: randPick(priorities),
      createdAt: toISO(createdOn),
      updatedAt: toISO(completedOn),
      completedAt: toISO(completedOn),
      dueDate: toISO(dueOn),
      isPastDue: !onTime,
      isDueToday:
        new Date(dueOn).toDateString() === new Date(now).toDateString(),
      hasSubtasks: Math.random() > 0.5,
      tags: Array.from(
        new Set([randPick(tagsPool), randPick(tagsPool)]).values()
      ),
    });
  }

  // In progress + pending + blocked (mix of due dates, some overdue)
  for (let i = 0; i < 14; i++) {
    const createdOn = addDays(now, -randPick([1, 2, 3, 4, 5, 6, 7, 10]));
    const dueIn = randPick([-3, -2, -1, 0, 1, 2, 3, 4, 5, 7]);
    const dueOn = addDays(now, dueIn);
    const st = randPick(statuses.filter((s) => s !== "completed"));
    tasks.push({
      id: `o-${i + 1}`,
      title: randPick(titles),
      description: "Ongoing work item.",
      status: st,
      priority: randPick(priorities),
      createdAt: toISO(createdOn),
      updatedAt: toISO(addDays(createdOn, randPick([0, 1, 2, 3]))),
      dueDate: toISO(dueOn),
      isPastDue: dueOn < now && st !== "completed",
      isDueToday: dueOn.toDateString() === now.toDateString(),
      hasSubtasks: Math.random() > 0.5,
      tags: Array.from(
        new Set([randPick(tagsPool), randPick(tagsPool)]).values()
      ),
      // Mark a few as recurring
      isRecurring: Math.random() > 0.8,
      recurringInterval: Math.random() > 0.5 ? "weekly" : "daily",
    });
  }

  // Ensure a couple of clearly overdue high priority tasks
  tasks.push(
    {
      id: "o-over-1",
      title: "Resolve production error",
      description: "Critical fix required.",
      status: "in_progress",
      priority: "urgent",
      createdAt: toISO(addDays(now, -5)),
      updatedAt: toISO(addDays(now, -1)),
      dueDate: toISO(addDays(now, -2)),
      isPastDue: true,
      isDueToday: false,
      hasSubtasks: true,
      tags: ["backend", "ops", "bug"],
    },
    {
      id: "o-over-2",
      title: "Finalize client SOW",
      description: "Contract needs final pass.",
      status: "pending",
      priority: "high",
      createdAt: toISO(addDays(now, -7)),
      updatedAt: toISO(addDays(now, -3)),
      dueDate: toISO(addDays(now, -1)),
      isPastDue: true,
      isDueToday: false,
      hasSubtasks: false,
      tags: ["docs"],
    }
  );

  // Recurring examples visible in widget
  tasks.push(
    {
      id: "r-standup",
      title: "Daily standup",
      description: "Quick team sync.",
      status: "pending",
      priority: "low",
      createdAt: toISO(addDays(now, -10)),
      updatedAt: toISO(addDays(now, -1)),
      dueDate: toISO(now),
      isPastDue: false,
      isDueToday: true,
      hasSubtasks: false,
      tags: ["ops"],
      isRecurring: true,
      recurringInterval: "daily",
    },
    {
      id: "r-planning",
      title: "Weekly planning",
      description: "Plan the week.",
      status: "pending",
      priority: "medium",
      createdAt: toISO(addDays(now, -14)),
      updatedAt: toISO(addDays(now, -2)),
      dueDate: toISO(addDays(now, 1)),
      isPastDue: false,
      isDueToday: false,
      hasSubtasks: false,
      tags: ["ops", "docs"],
      isRecurring: true,
      recurringInterval: "weekly",
    }
  );

  return tasks;
}

function computeStatsFromTasks(tasks) {
  const now = new Date();
  const startOfToday = new Date(now);
  startOfToday.setHours(0, 0, 0, 0);
  const in7 = addDays(now, 7);

  const statusOf = (s) => (s || "").toLowerCase();

  const completedToday = tasks.filter(
    (t) =>
      statusOf(t.status) === "completed" &&
      t.completedAt &&
      new Date(t.completedAt) >= startOfToday
  ).length;

  const inProgress = tasks.filter((t) =>
    ["in_progress", "in-progress", "doing"].includes(statusOf(t.status))
  ).length;

  const overdue = tasks.filter(
    (t) => t.dueDate && new Date(t.dueDate) < now && statusOf(t.status) !== "completed"
  ).length;

  const upcoming = tasks.filter(
    (t) =>
      t.dueDate &&
      new Date(t.dueDate) >= now &&
      new Date(t.dueDate) <= in7 &&
      statusOf(t.status) !== "completed"
  ).length;

  const onTimeCompleted = tasks.filter((t) => {
    if (statusOf(t.status) !== "completed" || !t.completedAt || !t.dueDate) return false;
    return new Date(t.completedAt) <= new Date(t.dueDate);
  }).length;

  const byPriority = tasks.reduce(
    (acc, t) => {
      const p = (t.priority || "low").toLowerCase();
      if (acc[p] == null) acc[p] = 0;
      acc[p] += 1;
      return acc;
    },
    { low: 0, medium: 0, high: 0, urgent: 0 }
  );

  return {
    totalTasks: onTimeCompleted, // mapped to "Before Due Date" card label
    completedTasks: completedToday,
    inProgressTasks: inProgress,
    overdueTasks: overdue,
    upcomingDeadlines: upcoming,
    tasksByPriority: byPriority,
  };
}
// --- END DEMO MOCK DATA HELPERS ---
=======
import ReactECharts from "../components/ReactECharts";
>>>>>>> 22e31860

/**
 * Individual User Dashboard - Personal workspace for individual users
 * Displays personal tasks, KPIs, calendar, and quick actions
 */
const IndividualDashboard = ({
  tasks = [],
  quickTasks = [],
  pinnedTasks = [],
  userStats = {},
}) => {
  const [searchTerm, setSearchTerm] = useState("");
  const [selectedFilter, setSelectedFilter] = useState("all");
  const [quickTaskInput, setQuickTaskInput] = useState("");
<<<<<<< HEAD
   const [priorityFilter, setPriorityFilter] = useState("all");
 const [dueFrom, setDueFrom] = useState("");
 const [dueTo, setDueTo] = useState("");
=======
  const [priorityFilter, setPriorityFilter] = useState("all");
  const [dueFrom, setDueFrom] = useState("");
  const [dueTo, setDueTo] = useState("");
>>>>>>> 22e31860
  const [showFilters, setShowFilters] = useState(false);
  const [showCreateTaskDrawer, setShowCreateTaskDrawer] = useState(false);
  const [recurringDone, setRecurringDone] = useState({});

  // Get current user data
  const { data: user } = useQuery({
    queryKey: ["/api/auth/verify"],
    retry: false,
  });

  // Fetch dashboard stats from API
<<<<<<< HEAD
  const { data: dashboardStats } = useQuery({
    queryKey: ["/api/dashboard/stats"],
=======
  const { data: dashboardStats, error: dashboardError, isLoading: dashboardLoading } = useQuery({
    queryKey: ["/api/dashboard-stats"],
    queryFn: async () => {
      const token = localStorage.getItem("token");
      if (!token) {
        throw new Error("Authorization token not found.");
      }
      const res = await fetch("/api/dashboard-stats", {
        headers: {
          Authorization: `Bearer ${token}`,
        },
      });
      if (res.status === 401) {
        throw new Error("Unauthorized: Please login again.");
      }
      if (!res.ok) {
        throw new Error(`Failed to fetch dashboard stats: ${res.status}`);
      }
      const data = await res.json();
      console.log("Dashboard stats API response:", data);
      return data.data; // Extract the data from the response
    },
>>>>>>> 22e31860
    retry: false,
    enabled: !!localStorage.getItem("token"), // Only run if token exists
  });

<<<<<<< HEAD
  // Fetch tasks from API
  const { data: apiTasks = [] } = useQuery({
    queryKey: ["/api/tasks"],
=======
  // Fetch tasks for current user role from API with Authorization token
  const { data: myTasksData, error: myTasksError, isLoading: myTasksLoading } = useQuery({
    queryKey: ["/api/mytasks", 1, 100],
    queryFn: async () => {
      const token = localStorage.getItem("token");
      if (!token) {
        throw new Error("Authorization token not found.");
      }
      const res = await fetch("/api/mytasks?page=1&limit=100", {
        headers: {
          Authorization: `Bearer ${token}`,
        },
      });
      if (res.status === 401) {
        throw new Error("Unauthorized: Please login again.");
      }
      return res.json();
    },
>>>>>>> 22e31860
    retry: false,
  });

  // Determine active role (customize this if your user object uses a different property)
  const activeRole = user?.activeRole || user?.role || "employee";

  // Extract tasks for the active role from API response
  const roleTasks = myTasksData?.data?.roles?.[activeRole] || [];

  // Use API data or fallback to passed tasks
<<<<<<< HEAD
   const demoTasks = useMemo(() => generateMockTasks(), []);
 const currentTasks =
   apiTasks.length > 0 ? apiTasks : tasks.length > 0 ? tasks : demoTasks;

  // Use API dashboard stats or fallback to userStats (mock)

 // Use API stats -> provided userStats -> compute from currentTasks
 const computedStats = useMemo(() => computeStatsFromTasks(currentTasks), [currentTasks]);
  const currentStats =
    dashboardStats ||
    (userStats && Object.keys(userStats).length ? userStats : computedStats);
=======
  const demoTasks = useMemo(() => generateMockTasks(), []);
  // Local state for tasks to avoid mutating props or query data
  const [localTasks, setLocalTasks] = useState(null);
  const currentTasks = localTasks ?? (roleTasks.length > 0 ? roleTasks : tasks.length > 0 ? tasks : demoTasks);

  // Use API dashboard stats or fallback to userStats (mock)

  // Use API stats -> provided userStats -> compute from currentTasks

  // const computedStats = useMemo(() => computeStatsFromTasks(currentTasks), [currentTasks]);
  const computedStats = useMemo(() => {
    const stats = computeStatsFromTasks(currentTasks);
    console.log("computedStats (calculate hua from tasks):", stats);
    return stats;
  }, [currentTasks]);

  // Map API response to expected format
  const mappedDashboardStats = dashboardStats ? {
    completedTasks: dashboardStats.completedToday || 0,
    totalTasks: dashboardStats.beforeDueDate || 0,
    inProgressTasks: dashboardStats.milestones || 0,
    upcomingDeadlines: dashboardStats.collaborator || 0,
    overdueTasks: dashboardStats.pastDue || 0,
    tasksByPriority: {
      urgent: dashboardStats.approvals || 0
    }
  } : null;

  const currentStats = mappedDashboardStats || (userStats && Object.keys(userStats).length ? userStats : computedStats);
>>>>>>> 22e31860
  // Derived metrics for Task Health and Overdue
  const now = new Date();
  const statusOf = (s) => (s || "").toLowerCase();
  const openCount = currentTasks.filter((t) =>
    ["pending", "todo", "open"].includes(statusOf(t.status))
  ).length;
  const inProgressCount = currentTasks.filter((t) =>
    ["in_progress", "in-progress", "doing"].includes(statusOf(t.status))
  ).length;
  const completedCount = currentTasks.filter(
    (t) => statusOf(t.status) === "completed"
  ).length;
  const overdueCount = currentTasks.filter(
    (t) => t.dueDate && new Date(t.dueDate) < now && statusOf(t.status) !== "completed"
  ).length;

  // Recurring adherence (last 7 days)
  const sevenDaysAgo = new Date();
  sevenDaysAgo.setDate(sevenDaysAgo.getDate() - 7);
  const recurringTasksFull = currentTasks.filter((t) => t.isRecurring || t.recurringInterval);
  const recurringDue = recurringTasksFull.filter(
    (t) => t.dueDate && new Date(t.dueDate) >= sevenDaysAgo && new Date(t.dueDate) <= now
  );
  const recurringOnTime = recurringDue.filter(
    (t) =>
      statusOf(t.status) === "completed" &&
      t.completedAt &&
      new Date(t.completedAt) <= new Date(t.dueDate)
  ).length;
  const recurringMissed = recurringDue.filter(
    (t) => statusOf(t.status) !== "completed" && new Date(t.dueDate) < now
  ).length;
  const recurringAdherencePct = recurringDue.length
    ? Math.round((recurringOnTime / recurringDue.length) * 100)
    : 100;

  // Efficiency: On-time vs Late (completed tasks)
<<<<<<< HEAD
 const completedOnTimeCount = currentTasks.filter((t) => {
   if (statusOf(t.status) !== "completed") return false;
   if (!t.dueDate || !t.completedAt) return false;
   return new Date(t.completedAt) <= new Date(t.dueDate);
 }).length;
 const completedLateCount = currentTasks.filter((t) => {
   if (statusOf(t.status) !== "completed") return false;
   if (!t.dueDate || !t.completedAt) return false;
   return new Date(t.completedAt) > new Date(t.dueDate);
 }).length;
 const efficiencyPieOptions = {
   tooltip: { trigger: "item" },
   series: [
     {
       type: "pie",
       radius: ["45%", "70%"],
       avoidLabelOverlap: false,
       label: { show: false },
       labelLine: { show: false },
       data: [
         { value: completedOnTimeCount, name: "On-time", itemStyle: { color: "#16a34a" } },
         { value: completedLateCount, name: "Late", itemStyle: { color: "#ef4444" } },
       ],
     },
   ],
 };
=======
  const completedOnTimeCount = currentTasks.filter((t) => {
    if (statusOf(t.status) !== "completed") return false;
    if (!t.dueDate || !t.completedAt) return false;
    return new Date(t.completedAt) <= new Date(t.dueDate);
  }).length;
  const completedLateCount = currentTasks.filter((t) => {
    if (statusOf(t.status) !== "completed") return false;
    if (!t.dueDate || !t.completedAt) return false;
    return new Date(t.completedAt) > new Date(t.dueDate);
  }).length;
  const efficiencyPieOptions = {
    tooltip: { trigger: "item" },
    series: [
      {
        type: "pie",
        radius: ["45%", "70%"],
        avoidLabelOverlap: false,
        label: { show: false },
        labelLine: { show: false },
        data: [
          { value: completedOnTimeCount, name: "On-time", itemStyle: { color: "#16a34a" } },
          { value: completedLateCount, name: "Late", itemStyle: { color: "#ef4444" } },
        ],
      },
    ],
  };
>>>>>>> 22e31860
  // Completion Trend: last 7 days
  const last7 = Array.from({ length: 7 }, (_, i) => {
    const d = new Date();
    d.setHours(0, 0, 0, 0);
    d.setDate(d.getDate() - (6 - i));
    return d;
  });
  const dayKey = (d) => d.toISOString().slice(0, 10);
  const dayLabel = (d) =>
    d.toLocaleDateString(undefined, { month: "short", day: "numeric" });
  const dayMap = Object.fromEntries(last7.map((d) => [dayKey(d), 0]));

  currentTasks.forEach((t) => {
    if (statusOf(t.status) === "completed") {
      const date = t.completedAt || t.updatedAt || t.dueDate || t.createdAt;
      if (date) {
        const k = dayKey(new Date(date));
        if (k in dayMap) dayMap[k] += 1;
      }
    }
  });

  const trendLabels = last7.map((d) => dayLabel(d));
  const trendCounts = last7.map((d) => dayMap[dayKey(d)] || 0);

  const completionTrendOptions = {
    color: ["#2563eb"],
    tooltip: { trigger: "axis" },
    grid: { left: 24, right: 12, top: 24, bottom: 24 },
    xAxis: {
      type: "category",
      data: trendLabels,
      boundaryGap: false,
      axisLine: { lineStyle: { color: "#e5e7eb" } },
      axisLabel: { color: "#6b7280" },
<<<<<<< HEAD
    },
    yAxis: {
      type: "value",
      minInterval: 1,
      axisLine: { show: false },
      splitLine: { lineStyle: { color: "#e5e7eb" } },
      axisLabel: { color: "#6b7280" },
    },
=======
    },
    yAxis: {
      type: "value",
      minInterval: 1,
      axisLine: { show: false },
      splitLine: { lineStyle: { color: "#e5e7eb" } },
      axisLabel: { color: "#6b7280" },
    },
>>>>>>> 22e31860
    series: [
      {
        type: "line",
        data: trendCounts,
        smooth: true,
        symbol: "circle",
        symbolSize: 6,
        areaStyle: { color: "rgba(37,99,235,0.1)" },
      },
    ],
  };

  const samplePinnedTasks =
    pinnedTasks.length > 0
      ? pinnedTasks
      : [
          { id: 1, title: "Weekly planning session", priority: "high" },
          { id: 2, title: "Client feedback review", priority: "medium" },
          { id: 3, title: "Sprint retrospective", priority: "low" },
        ];

  const handleQuickTaskSubmit = () => {
    if (quickTaskInput.trim()) {
      console.log("Creating quick task:", quickTaskInput);
      setQuickTaskInput("");
    }
  };

  const handleCreateTask = () => {
    setShowCreateTaskDrawer(true);
  };

  const handleCreateTaskSubmit = (taskData) => {
    console.log("Task created from dashboard:", taskData);
    setShowCreateTaskDrawer(false);
  };

  const handleCloseCreateTask = () => {
    setShowCreateTaskDrawer(false);
  };

  const getPriorityColor = (priority) => {
    switch (priority) {
      case "high":
        return "text-red-600 bg-red-50 border-red-200";
      case "medium":
        return "text-yellow-600 bg-yellow-50 border-yellow-200";
      case "low":
        return "text-green-600 bg-green-50 border-green-200";
      default:
        return "text-gray-600 bg-gray-50 border-gray-200";
    }
  };

  const getStatusColor = (status) => {
    switch (status) {
      case "completed":
        return "text-green-700 bg-green-100";
      case "in_progress":
        return "text-blue-700 bg-blue-100";
      case "pending":
        return "text-gray-700 bg-gray-100";
      case "blocked":
        return "text-red-700 bg-red-100";
      default:
        return "text-gray-700 bg-gray-100";
    }
  };

  // Recurring tasks (fallback if none on tasks)
  const defaultRecurring = [
    { id: "r1", title: "Daily standup", frequency: "daily" },
    { id: "r2", title: "Weekly planning", frequency: "weekly" },
    { id: "r3", title: "Inbox zero", frequency: "daily" },
  ];
  const recurringTasks =
    currentTasks
      .filter((t) => t.isRecurring || t.recurringInterval)
      .map((t) => ({
        id: t.id,
        title: t.title,
        frequency: t.recurringInterval || "recurring",
      })) || [];
  const recurringItems =
    recurringTasks.length > 0 ? recurringTasks : defaultRecurring;

  const toggleRecurring = (id) =>
    setRecurringDone((s) => ({ ...s, [id]: !s[id] }));

  const handleViewMyTasks = () => {
    document.getElementById("my-tasks")?.scrollIntoView({ behavior: "smooth" });
    setShowFilters(true);
  };

  const exportMyReport = () => {
    const rows = [];
    rows.push(["Metric", "Value"]);
    rows.push(["Open", openCount]);
    rows.push(["In Progress", inProgressCount]);
    rows.push(["Completed", completedCount]);
    rows.push(["Overdue", overdueCount]);
    rows.push([]);
    rows.push(["Last 7 days", ...trendLabels]);
    rows.push(["Completed", ...trendCounts]);
    rows.push([]);
    rows.push(["Task ID", "Title", "Status", "Priority", "Due Date"]);
    currentTasks.forEach((t) =>
      rows.push([
        t.id,
        t.title,
        t.status,
        t.priority,
        t.dueDate ? new Date(t.dueDate).toISOString() : "",
      ])
    );
    const csv = rows
      .map((r) => r.map((v) => `"${String(v ?? "").replace(/"/g, '""')}"`).join(","))
      .join("\r\n");
    const blob = new Blob([csv], { type: "text/csv;charset=utf-8;" });
    const a = document.createElement("a");
    a.href = URL.createObjectURL(blob);
    a.download = "my-task-report.csv";
    a.click();
    URL.revokeObjectURL(a.href);
  };

  const printMyReport = () => {
    window.print();
  };

  const copyShareLink = () => {
    try {
      const url = new URL(window.location.href);
      url.searchParams.set("search", searchTerm);
      url.searchParams.set("filter", selectedFilter);
      url.searchParams.set("priority", priorityFilter);
      if (dueFrom) url.searchParams.set("dueFrom", dueFrom);
      else url.searchParams.delete("dueFrom");
      if (dueTo) url.searchParams.set("dueTo", dueTo);
      else url.searchParams.delete("dueTo");
      navigator.clipboard?.writeText(url.toString());
      alert("Share link copied to clipboard");
    } catch (e) {
      console.error("Copy link failed", e);
    }
  };

<<<<<<< HEAD
=======
  // State for local task deletion feedback
  const [deletingTaskId, setDeletingTaskId] = useState(null);
  const [deleteError, setDeleteError] = useState(null);

  // Show error if unauthorized or other API error
  if (myTasksError) {
    return (
      <div className="p-6 space-y-6 bg-gray-50 min-h-screen">
        <div className="text-center py-10">
          <span className="text-lg text-red-500">{myTasksError.message}</span>
        </div>
      </div>
    );
  }
  // Show loading state
  if (myTasksLoading) {
    return (
      <div className="p-6 space-y-6 bg-gray-50 min-h-screen">
        <div className="text-center py-10">
          <span className="text-lg text-gray-500">Loading tasks...</span>
        </div>
      </div>
    );
  }

  // Delete task API logic
  const handleDeleteTask = async (taskId) => {
    setDeletingTaskId(taskId);
    setDeleteError(null);
    try {
      const token = localStorage.getItem("token");
      if (!token) {
        setDeleteError("Authorization token not found.");
        setDeletingTaskId(null);
        return;
      }
      const res = await fetch(`/api/tasks/delete/${taskId}`, {
        method: "DELETE",
        headers: {
          Accept: "application/json",
          Authorization: `Bearer ${token}`,
        },
      });
      if (res.status === 401) {
        setDeleteError("Unauthorized: Please login again.");
        setDeletingTaskId(null);
        return;
      }
      if (!res.ok) {
        const data = await res.json();
        setDeleteError(data.message || "Failed to delete task.");
        setDeletingTaskId(null);
        return;
      }
      // Remove deleted task from UI (local only, will refetch on next load)
      setLocalTasks((prev) => (prev ? prev.filter((t) => t._id !== taskId) : currentTasks.filter((t) => t._id !== taskId)));
      setDeletingTaskId(null);
    } catch (err) {
      setDeleteError(err.message || "Error deleting task.");
      setDeletingTaskId(null);
    }
  };

>>>>>>> 22e31860
  const filteredTasks = currentTasks.filter((task) => {
    const matchesSearch = !searchTerm || searchTerm === "" ||
      (task.title && task.title.toLowerCase().includes(searchTerm.toLowerCase())) ||
      (task.description &&
        task.description.toLowerCase().includes(searchTerm.toLowerCase())) ||
      (task.tags &&
        task.tags.some((tag) =>
<<<<<<< HEAD
          tag.toLowerCase().includes(searchTerm.toLowerCase())
=======
          tag && tag.toLowerCase().includes(searchTerm.toLowerCase())
>>>>>>> 22e31860
        ));
    const matchesFilter =
      selectedFilter === "all"
        ? true
        : selectedFilter === "overdue"
<<<<<<< HEAD
        ? task.dueDate &&
          new Date(task.dueDate) < now &&
          statusOf(task.status) !== "completed"
        : statusOf(task.status) === selectedFilter;
   const matchesPriority =
     priorityFilter === "all"
       ? true
       : (task.priority || "").toLowerCase() === priorityFilter;
   const matchesDueFrom = dueFrom ? (task.dueDate && new Date(task.dueDate) >= new Date(dueFrom)) : true;
   const matchesDueTo = dueTo ? (task.dueDate && new Date(task.dueDate) <= new Date(dueTo)) : true;
   
   return matchesSearch && matchesFilter && matchesPriority && matchesDueFrom && matchesDueTo;
 
=======
          ? task.dueDate &&
          new Date(task.dueDate) < now &&
          statusOf(task.status) !== "completed"
          : statusOf(task.status) === selectedFilter;
    const matchesPriority =
      priorityFilter === "all"
        ? true
        : (task.priority || "").toLowerCase() === priorityFilter;
    const matchesDueFrom = dueFrom ? (task.dueDate && new Date(task.dueDate) >= new Date(dueFrom)) : true;
    const matchesDueTo = dueTo ? (task.dueDate && new Date(task.dueDate) <= new Date(dueTo)) : true;

    return matchesSearch && matchesFilter && matchesPriority && matchesDueFrom && matchesDueTo;
>>>>>>> 22e31860
  });

  // Computes basic stats from a list of tasks
  function computeStatsFromTasks(tasks) {
    const now = new Date();
    const statusOf = (s) => (s || "").toLowerCase();
    const openCount = tasks.filter((t) => ["pending", "todo", "open"].includes(statusOf(t.status))).length;
    const inProgressCount = tasks.filter((t) => ["in_progress", "in-progress", "doing"].includes(statusOf(t.status))).length;
    const completedCount = tasks.filter((t) => statusOf(t.status) === "completed").length;
    const overdueCount = tasks.filter((t) => t.dueDate && new Date(t.dueDate) < now && statusOf(t.status) !== "completed").length;

    // Return in the same format as expected by UI
    return {
      completedTasks: completedCount, // Map to expected format
      totalTasks: tasks.length,
      inProgressTasks: inProgressCount,
      upcomingDeadlines: tasks.filter((t) => t.dueDate && new Date(t.dueDate) > now && statusOf(t.status) !== "completed").length,
      overdueTasks: overdueCount,
      tasksByPriority: {
        urgent: tasks.filter((t) => (t.priority || "").toLowerCase() === "high").length
      },
      // Keep original for backward compatibility
      openCount,
      inProgressCount,
      completedCount,
      overdueCount,
    };
  }
  // Simple mock function to generate demo tasks if API data is unavailable
  function generateMockTasks() {
    return [
      {
        id: 1,
        title: "Demo Task 1",
        description: "This is a demo task.",
        status: "pending",
        dueDate: new Date().toISOString(),
        isRecurring: false,
        priority: "medium",
      },
      {
        id: 2,
        title: "Demo Task 2",
        description: "Another demo task.",
        status: "completed",
        dueDate: new Date(Date.now() - 86400000).toISOString(),
        completedAt: new Date().toISOString(),
        isRecurring: true,
        recurringInterval: "weekly",
        priority: "high",
      },
    ];
  }

  return (
    <div className="p-6 space-y-6 bg-gray-50 min-h-screen">
      {/* Header */}
      <div className="flex items-center justify-between">
        <div>
          <h1 className="text-2xl font-bold text-gray-900">
            Welcome back, {user?.firstName || "User"}!
          </h1>
          <p className="text-gray-600 mt-1">
            Here's your personal workspace and task overview
          </p>
        </div>
        <button
          onClick={handleCreateTask}
          className="bg-blue-600 hover:bg-blue-700 text-white py-2 px-3 rounded-md flex items-center gap-2 transition-colors"
          data-testid="button-create-task"
        >
          <Plus size={18} />
          Create Task
        </button>
      </div>

      {/* Quick Actions */}
<<<<<<< HEAD
      <div className="flex items-center gap-3">
=======
      {/* <div className="flex items-center gap-3">
>>>>>>> 22e31860
        <button
          onClick={handleViewMyTasks}
          className="px-3 py-2 bg-gray-100 hover:bg-gray-200 text-gray-800 rounded-lg flex items-center gap-2"
        >
          <ListChecks size={16} />
          View My Tasks
        </button>
        <button
          onClick={exportMyReport}
          className="px-3 py-2 bg-white hover:bg-gray-50 border rounded-lg text-gray-800 flex items-center gap-2"
        >
          <Download size={16} />
          Export My Report
        </button>
        <button
          onClick={printMyReport}
          className="px-3 py-2 bg-white hover:bg-gray-50 border rounded-lg text-gray-800"
        >
          Print (PDF)
        </button>
        <button
          onClick={copyShareLink}
          className="px-3 py-2 bg-white hover:bg-gray-50 border rounded-lg text-gray-800"
        >
          Copy Share Link
        </button>
<<<<<<< HEAD
      </div>

      {/* Overdue Alert */}
      {overdueCount > 0 && (
        <div className="flex items-center justify-between bg-red-50 border border-red-200 text-red-700 px-4 py-3 rounded-lg">
=======
      </div> */}

      {/* Overdue Alert */}
      {overdueCount > 0 && (
        <div className="flex items-center justify-between bg-red-50 border border-red-200 text-red-700 px-4 py-3 rounded-md">
>>>>>>> 22e31860
          <div className="flex items-center gap-2">
            <AlertTriangle className="text-red-600" size={18} />
            <span>
              You have {overdueCount} overdue {overdueCount === 1 ? "task" : "tasks"} ⚠️
            </span>
          </div>
<<<<<<< HEAD
          <Button
=======
          <button
>>>>>>> 22e31860
            onClick={() => {
              setShowFilters(true);
              setSelectedFilter("overdue");
              document.getElementById("my-tasks")?.scrollIntoView({ behavior: "smooth" });
            }}
<<<<<<< HEAD
            className="text-red-700 hover:text-red-900 "
          >
            View Overdue
          </Button>
        </div>
      )}

      {/* Overdue Report (sorted by days overdue) */}
      {overdueCount > 0 ? (
        <div className="bg-white rounded-lg shadow-sm border p-6">
          <div className="flex items-center justify-between mb-4">
            <h2 className="text-lg font-semibold text-gray-900">Overdue Report</h2>
            <span className="text-sm text-gray-600">{overdueCount} items</span>
          </div>
          <div className="overflow-x-auto">
            <table className="w-full">
              <thead className="bg-gray-50 border-b border-gray-200">
                <tr>
                  <th className="text-left py-3 px-6 text-xs font-medium text-gray-500 uppercase">Task</th>
                  <th className="text-left py-3 px-6 text-xs font-medium text-gray-500 uppercase">Due Date</th>
                  <th className="text-left py-3 px-6 text-xs font-medium text-gray-500 uppercase">Days Overdue</th>
                  <th className="text-left py-3 px-6 text-xs font-medium text-gray-500 uppercase">Priority</th>
                </tr>
              </thead>
              <tbody className="bg-white divide-y divide-gray-200">
                {currentTasks
                  .filter((t) => t.dueDate && new Date(t.dueDate) < now && statusOf(t.status) !== "completed")
                  .map((t) => ({
                    ...t,
                    daysOverdue: Math.max(1, Math.ceil((now - new Date(t.dueDate)) / 86400000)),
                  }))
                  .sort((a, b) => b.daysOverdue - a.daysOverdue)
                  .slice(0, 20)
                  .map((t) => (
                    <tr key={`overdue-${t.id}`} className="hover:bg-gray-50">
                      <td className="py-3 px-6 text-sm text-gray-900">{t.title}</td>
                      <td className="py-3 px-6 text-sm text-gray-900">
                        {new Date(t.dueDate).toLocaleDateString()}
                      </td>
                      <td className="py-3 px-6 text-sm font-semibold text-red-600">{t.daysOverdue}</td>
                      <td className="py-3 px-6">
                        <span className={`px-2 py-1 rounded-full text-xs font-medium border ${getPriorityColor(t.priority)}`}>
                          {t.priority}
                        </span>
                      </td>
                    </tr>
                  ))}
              </tbody>
            </table>
          </div>
          
        </div>
      ) : (
        <div className="flex items-center justify-between bg-green-50 border border-green-200 text-green-700 px-4 py-3 rounded-lg">
          <div className="flex items-center gap-2">
            <CheckSquare className="text-green-600" size={18} />
            <span>All caught up ✅ No overdue tasks.</span>
          </div>
        </div>
      )}
      {/* Task Health Cards */}
      <div className="grid grid-cols-2 md:grid-cols-4 gap-4">
=======
            className="text-red-700 hover:text-red-900 font-medium px-3 py-2 rounded-md border border-red-200 bg-red-100 hover:bg-red-200 transition-colors"
          >
            View Overdue
          </button>
        </div>
      )}

      {/* Task Health Cards */}
      {/* <div className="grid grid-cols-2 md:grid-cols-4 gap-4">
>>>>>>> 22e31860
        <div className="bg-white p-4 rounded-lg shadow-sm border">
          <p className="text-sm text-gray-600">Open</p>
          <p className="text-2xl font-semibold text-gray-900">{openCount}</p>
        </div>
        <div className="bg-white p-4 rounded-lg shadow-sm border">
          <p className="text-sm text-gray-600">In Progress</p>
          <p className="text-2xl font-semibold text-gray-900">{inProgressCount}</p>
        </div>
        <div className="bg-white p-4 rounded-lg shadow-sm border">
          <p className="text-sm text-gray-600">Completed</p>
          <p className="text-2xl font-semibold text-gray-900">{completedCount}</p>
        </div>
        <div className="bg-white p-4 rounded-lg shadow-sm border">
          <p className="text-sm text-gray-600">Overdue</p>
          <p className="text-2xl font-semibold text-gray-900">{overdueCount}</p>
        </div>
<<<<<<< HEAD
      </div>

    {/* Completion Trend (7 days) */}

      <div className="grid grid-cols-1 lg:grid-cols-2 gap-4">
=======
      </div> */}

      {/* Completion Trend (7 days) */}

      {/* <div className="grid grid-cols-1 lg:grid-cols-2 gap-4">
>>>>>>> 22e31860
        <div className="bg-white p-4 rounded-lg shadow-sm border">
          <div className="flex items-center justify-between mb-2">
            <h2 className="text-lg font-semibold text-gray-900">Completion Trend (7 days)</h2>
          </div>
          <ReactECharts option={completionTrendOptions} style={{ height: 220 }} />
        </div>
        <div className="bg-white p-4 rounded-lg shadow-sm border">
          <div className="flex items-center justify-between mb-2">
            <h2 className="text-lg font-semibold text-gray-900">Efficiency (On-time vs Late)</h2>
          </div>
          <div className="grid grid-cols-1 md:grid-cols-2 gap-4 items-center">
            <ReactECharts option={efficiencyPieOptions} style={{ height: 220 }} />
            <div className="space-y-2">
              <div className="flex items-center justify-between text-sm">
                <span className="text-gray-600">On-time</span>
                <span className="font-medium text-gray-900">{completedOnTimeCount}</span>
              </div>
              <div className="flex items-center justify-between text-sm">
                <span className="text-gray-600">Late</span>
                <span className="font-medium text-gray-900">{completedLateCount}</span>
              </div>
            </div>
          </div>
        </div>
<<<<<<< HEAD
      </div>

  {/* KPI Cards Row */}
  <div className="grid grid-cols-1 md:grid-cols-3 lg:grid-cols-6 gap-4">
        <div
          className="bg-white p-4 rounded-lg shadow-sm border"
          data-testid="card-completed-today"
        >
=======
      </div> */}

      {/* KPI Cards Row */}
      <div className="grid grid-cols-1 md:grid-cols-3 lg:grid-cols-6 gap-4">

        <div className="bg-white p-4 rounded-md shadow-sm border"
          data-testid="card-completed-today">
>>>>>>> 22e31860
          <div className="flex items-center gap-3">
            <div className="bg-green-100 p-2 rounded-md">
              <CheckSquare className="text-green-600" size={20} />
            </div>
            <div className="overflow-hidden">
              <p className="text-sm text-gray-600">Completed Today</p>
              <p className="text-xl font-bold text-gray-900">
                {currentStats.completedTasks}
              </p>
            </div>
          </div>
        </div>

        <div
          className="bg-white p-4 rounded-md shadow-sm border"
          data-testid="card-completed-before-due" >
          <div className="flex items-center gap-3">
            <div className="bg-blue-100 p-2 rounded-md">
              <Clock className="text-blue-600" size={20} />
            </div>
            <div className="overflow-hidden">
              <p className="text-sm text-gray-600">Before Due Date</p>
              <p className="text-xl font-bold text-gray-900">
                {currentStats.totalTasks}
              </p>
            </div>
          </div>
        </div>

        <div
          className="bg-white p-4 rounded-md shadow-sm border"
          data-testid="card-milestones"
        >
          <div className="flex items-center gap-3">
            <div className="bg-purple-100 p-2 rounded-md">
              <Target className="text-purple-600" size={20} />
            </div>
            <div className="overflow-hidden">
              <p className="text-sm text-gray-600">Milestones</p>
              <p className="text-xl font-bold text-gray-900">
                {currentStats.inProgressTasks}
              </p>
            </div>
          </div>
        </div>

        <div
          className="bg-white p-4 rounded-md shadow-sm border"
          data-testid="card-collaborator-tasks"
        >
          <div className="flex items-center gap-3">
            <div className="bg-orange-100 p-2 rounded-md">
              <Users className="text-orange-600" size={20} />
            </div>
            <div className="overflow-hidden">
              <p className="text-sm text-gray-600">Collaborator</p>
              <p className="text-xl font-bold text-gray-900">
                {currentStats.upcomingDeadlines}
              </p>
            </div>
          </div>
        </div>

        <div
          className="bg-white p-4 rounded-md shadow-sm border"
          data-testid="card-past-due"
        >
          <div className="flex items-center gap-3">
            <div className="bg-red-100 p-2 rounded-md">
              <AlertTriangle className="text-red-600" size={20} />
            </div>
            <div className="overflow-hidden">
              <p className="text-sm text-gray-600">Past Due</p>
              <p className="text-xl font-bold text-gray-900">
                {currentStats.overdueTasks}
              </p>
            </div>
          </div>
        </div>

        <div
          className="bg-white p-4 rounded-md shadow-sm border"
          data-testid="card-approvals"
        >
          <div className="flex items-center gap-3">
            <div className="bg-yellow-100 p-2 rounded-md">
              <Bell className="text-yellow-600" size={20} />
            </div>
            <div className="overflow-hidden">
              <p className="text-sm text-gray-600">Approvals</p>
              <p className="text-xl font-bold text-gray-900">
                {currentStats.tasksByPriority?.urgent || 0}
              </p>
            </div>
          </div>
        </div>

        {/* Recurring Adherence */}
<<<<<<< HEAD
        <div className="bg-white p-4 rounded-lg shadow-sm border" data-testid="card-recurring-adherence">
          <div className="flex items-center gap-3">
            <div className="bg-indigo-100 p-2 rounded-lg">
=======
        {/* <div className="bg-white p-4 rounded-md shadow-sm border" data-testid="card-recurring-adherence">
          <div className="flex items-center gap-3">
            <div className="bg-indigo-100 p-2 rounded-md">
>>>>>>> 22e31860
              <Clock className="text-indigo-600" size={20} />
            </div>
            <div className="overflow-hidden">
              <p className="text-sm text-gray-600">Recurring Adherence (7d)</p>
              <p className="text-xl font-bold text-gray-900">{recurringAdherencePct}%</p>
              <p className="text-xs text-gray-500">Missed: {recurringMissed} • On-time: {recurringOnTime}</p>
            </div>
          </div>
<<<<<<< HEAD
        </div>
=======
        </div> */}
>>>>>>> 22e31860
      </div>

      {/* Overdue Report (sorted by days overdue) */}
      {overdueCount > 0 ? (
        <div className="bg-white rounded-md shadow-sm border p-6">
          <div className="flex items-center justify-between mb-4">
            <h2 className="text-lg font-semibold text-gray-900">Overdue Report</h2>
            <span className="text-sm text-gray-600">{overdueCount} items</span>
          </div>
          <div className="overflow-x-auto">
            <table className="w-full">
              <thead className="bg-gray-50 border-b border-gray-200">
                <tr>
                  <th className="text-left py-3 px-6 text-xs font-medium text-gray-500 uppercase">Task</th>
                  <th className="text-left py-3 px-6 text-xs font-medium text-gray-500 uppercase">Due Date</th>
                  <th className="text-left py-3 px-6 text-xs font-medium text-gray-500 uppercase">Days Overdue</th>
                  <th className="text-left py-3 px-6 text-xs font-medium text-gray-500 uppercase">Priority</th>
                </tr>
              </thead>
              <tbody className="bg-white divide-y divide-gray-200">
                {currentTasks
                  .filter((t) => t.dueDate && new Date(t.dueDate) < now && statusOf(t.status) !== "completed")
                  .map((t) => ({
                    ...t,
                    daysOverdue: Math.max(1, Math.ceil((now - new Date(t.dueDate)) / 86400000)),
                  }))
                  .sort((a, b) => b.daysOverdue - a.daysOverdue)
                  .slice(0, 20)
                  .map((t) => (
                    <tr key={`overdue-${t.id}`} className="hover:bg-gray-50">
                      <td className="py-3 px-6 text-sm text-gray-900">{t.title}</td>
                      <td className="py-3 px-6 text-sm text-gray-900">
                        {new Date(t.dueDate).toLocaleDateString()}
                      </td>
                      <td className="py-3 px-6 text-sm font-semibold text-red-600">{t.daysOverdue}</td>
                      <td className="py-3 px-6">
                        <span className={`px-2 py-1 rounded-full text-xs font-medium border ${getPriorityColor(t.priority)}`}>
                          {t.priority}
                        </span>
                      </td>
                    </tr>
                  ))}
              </tbody>
            </table>
          </div>

        </div>
      ) : (
        <div className="flex items-center justify-between bg-green-50 border border-green-200 text-green-700 px-4 py-3 rounded-lg">
          <div className="flex items-center gap-2">
            <CheckSquare className="text-green-600" size={18} />
            <span>All caught up ✅ No overdue tasks.</span>
          </div>
        </div>
      )}

      {/* Main Content Grid */}
      <div className="grid grid-cols-1 lg:grid-cols-3 gap-6">
        {/* Left Column - Quick Task & Recurring & Pinned Tasks */}
        <div className="space-y-6">
          {/* Frozen Quick Task Tile */}
<<<<<<< HEAD
          <QuickTaskWidget />

          {/* Recurring Tasks */}
          <div className="bg-white p-6 rounded-lg shadow-sm border">
            <div className="flex items-center gap-2 mb-4">
              <CheckSquare className="text-green-600" size={20} />
              <h2 className="text-lg font-semibold text-gray-900">
                Recurring Tasks
              </h2>
            </div>
            <div className="space-y-3">
              {recurringItems.map((r) => (
                <label
                  key={r.id}
                  className="flex items-center justify-between p-3 bg-gray-50 rounded-lg cursor-pointer hover:bg-gray-100"
                >
                  <div className="flex items-center gap-3">
                    <input
                      type="checkbox"
                      checked={!!recurringDone[r.id]}
                      onChange={() => toggleRecurring(r.id)}
                      className="h-4 w-4"
                    />
                    <span className="text-sm font-medium text-gray-900">
                      {r.title}
                    </span>
                  </div>
                  <span className="text-xs text-gray-500">{r.frequency}</span>
                </label>
              ))}
=======
          <div
            className="bg-white p-6 rounded-md shadow-sm border sticky top-6"
            data-testid="card-quick-task"
          >
            <h2 className="text-lg font-semibold text-gray-900 mb-4">
              Quick Add Task
            </h2>
            <div className="space-y-3">
              <input
                type="text"
                placeholder="What needs to be done?"
                value={quickTaskInput}
                onChange={(e) => setQuickTaskInput(e.target.value)}
                className="w-full px-3 py-2 border border-gray-300 rounded-md focus:ring-2 focus:ring-blue-500 focus:border-blue-500"
                data-testid="input-quick-task"
                onKeyPress={(e) => e.key === "Enter" && handleQuickTaskSubmit()}
              />
              <button
                onClick={handleQuickTaskSubmit}
                disabled={!quickTaskInput.trim()}
                className="w-full bg-blue-600 hover:bg-blue-700 disabled:bg-gray-300 text-white py-2 px-4 rounded-md transition-colors"
                data-testid="button-add-quick-task"
              >
                <Plus size={16} className="inline mr-2" />
                Add Quick Task
              </button>
>>>>>>> 22e31860
            </div>
          </div>

          {/* Pinned Tasks */}
          <div
            className="bg-white p-6 rounded-md shadow-sm border"
            data-testid="card-pinned-tasks"
          >
            <div className="flex items-center gap-2 mb-4">
              <Star className="text-yellow-500" size={20} />
              <h2 className="text-lg font-semibold text-gray-900">
                Pinned Tasks
              </h2>
            </div>
            <div className="space-y-3">
              {samplePinnedTasks.map((task) => (
                <div
                  key={task.id}
                  className="flex items-center justify-between p-3 bg-gray-50 rounded-md hover:bg-gray-100 cursor-pointer transition-colors"
                  data-testid={`pinned-task-${task.id}`}
                >
                  <span className="text-sm font-medium text-gray-900 truncate">
                    {task.title}
                  </span>
                  <span
                    className={`px-2 py-1 rounded-full text-xs font-medium ${getPriorityColor(task.priority)}`}
                  >
                    {task.priority}
                  </span>
                </div>
              ))}
            </div>
          </div>
        </div>

        {/* Middle Column - Tasks Grid */}
        <div className="lg:col-span-2">
          <div
            id="my-tasks"
<<<<<<< HEAD
            className="h-full bg-white rounded-lg shadow-sm border"
=======
            className="h-full bg-white rounded-md shadow-sm border"
>>>>>>> 22e31860
            data-testid="card-tasks-grid"
          >
            <div className="p-6 border-b border-gray-200">
              <div className="flex items-center justify-between mb-4">
                <h2 className="text-lg font-semibold text-gray-900">
                  My Tasks
                </h2>
                <button
                  onClick={() => setShowFilters(!showFilters)}
                  className="text-gray-600 hover:text-gray-900 p-2 rounded-md hover:bg-gray-100"
                  data-testid="button-toggle-filters"
                >
                  <Filter size={18} />
                </button>
              </div>

              {/* Search and Filters */}
              <div className="space-y-4">
                <div className="relative">
                  <Search
                    className="absolute left-3 top-1/2 transform -translate-y-1/2 text-gray-400"
                    size={18}
                  />
                  <input
                    type="text"
                    placeholder="Search tasks..."
                    value={searchTerm}
                    onChange={(e) => setSearchTerm(e.target.value)}
                    className="w-full pl-10 pr-4 py-2 border border-gray-300 rounded-md focus:ring-2 focus:ring-blue-500 focus:border-blue-500"
                    data-testid="input-search-tasks"
                  />
                </div>

                {showFilters && (
                  <div className="flex gap-2 flex-wrap">
                    {["all", "pending", "in_progress", "completed", "overdue"].map(
                      (filter) => (
                        <button
                          key={filter}
                          onClick={() => setSelectedFilter(filter)}
                          className={`px-3 py-1 rounded-full text-sm font-medium transition-colors ${
                            selectedFilter === filter
                              ? "bg-blue-100 text-blue-700"
                              : "bg-gray-100 text-gray-700 hover:bg-gray-200"
                          }`}
                          data-testid={`filter-${filter}`}
                        >
                          {filter.replace("_", " ")}
                        </button>
                      )
                    )}
                       <div className="w-full h-0" />
                  <select
                    value={priorityFilter}
                    onChange={(e) => setPriorityFilter(e.target.value)}
                    className="px-3 py-1.5 border border-gray-300 rounded-md text-sm bg-white"
                  >
                    <option value="all">All priorities</option>
                    <option value="urgent">Urgent</option>
                    <option value="high">High</option>
                    <option value="medium">Medium</option>
                    <option value="low">Low</option>
                  </select>
                  <div className="flex items-center gap-2">
                    <label className="text-sm text-gray-600">Due from</label>
                    <input
                      type="date"
                      value={dueFrom}
                      onChange={(e) => setDueFrom(e.target.value)}
                      className="px-2 py-1.5 border border-gray-300 rounded-md text-sm"
                    />
                  </div>
                  <div className="flex items-center gap-2">
                    <label className="text-sm text-gray-600">to</label>
                    <input
                      type="date"
                      value={dueTo}
                      onChange={(e) => setDueTo(e.target.value)}
                      className="px-2 py-1.5 border border-gray-300 rounded-md text-sm"
                    />
                  </div>
                  {(dueFrom || dueTo || priorityFilter !== "all") && (
                    <button
                      onClick={() => { setPriorityFilter("all"); setDueFrom(""); setDueTo(""); }}
                      className="px-3 py-1.5 bg-gray-100 hover:bg-gray-200 rounded-md text-sm"
                    >
                      Clear
                    </button>
                  )}
                  </div>
                )}
              </div>
            </div>

            {/* Tasks Table */}
            <div className="overflow-x-auto">
              <table className="w-full">
                <thead className="bg-gray-50 border-b border-gray-200">
                  <tr>
                    <th className="text-left py-3 px-6 text-xs font-medium text-gray-500 uppercase tracking-wider">
                      Task
                    </th>
                    <th className="text-left py-3 px-6 text-xs font-medium text-gray-500 uppercase tracking-wider">
                      Due Date
                    </th>
                    <th className="text-left py-3 px-6 text-xs font-medium text-gray-500 uppercase tracking-wider">
                      Priority
                    </th>
                    <th className="text-left py-3 px-6 text-xs font-medium text-gray-500 uppercase tracking-wider">
                      Status
                    </th>
                    <th className="text-left py-3 px-6 text-xs font-medium text-gray-500 uppercase tracking-wider">
                      Actions
                    </th>
                  </tr>
                </thead>
                <tbody className="bg-white divide-y divide-gray-200">
                  {filteredTasks.map((task) => (
                    <tr
                      key={task._id}
                      className="hover:bg-gray-50"
                      data-testid={`task-row-${task._id}`}
                    >
                      <td className="py-4 px-6">
                        <div className="flex items-center gap-3">
                          <div className="flex-1">
                            <div className="flex items-center gap-2">
                              <span className="font-medium text-gray-900">
                                {task.title}
                              </span>
                              <div className="flex gap-1">
                                {task.isPastDue && (
                                  <Clock
                                    className="text-red-500"
                                    size={14}
                                    title="Past Due"
                                  />
                                )}
                                {task.isDueToday && (
                                  <Calendar
                                    className="text-orange-500"
                                    size={14}
                                    title="Due Today"
                                  />
                                )}
                                {task.hasSubtasks && (
                                  <CheckSquare
                                    className="text-blue-500"
                                    size={14}
                                    title="Has Subtasks"
                                  />
                                )}
                              </div>
                            </div>
                            <div className="flex gap-1 mt-1">
                              {task.tags?.map((tag) => (
                                <span
                                  key={tag}
                                  className="px-2 py-1 bg-gray-100 text-gray-600 text-xs rounded-full"
                                >
                                  {tag}
                                </span>
                              )) || null}
                            </div>
                          </div>
                        </div>
                      </td>
                      <td className="py-4 px-6 text-sm text-gray-900">
                        {task.dueDate ? new Date(task.dueDate).toLocaleDateString() : "-"}
                      </td>
                      <td className="py-4 px-6">
                        <span
                          className={`px-2 py-1 rounded-full text-xs font-medium border ${getPriorityColor(task.priority)}`}
                        >
                          {task.priority}
                        </span>
                      </td>
                      <td className="py-4 px-6">
                        <span
                          className={`px-2 py-1 rounded-full text-xs font-medium ${getStatusColor(task.status)}`}
                        >
                          {task.status.replace("_", " ")}
                        </span>
                      </td>
                      <td className="py-4 px-6">
                        <div className="flex items-center gap-2">
                          <button
                            className="text-gray-600 hover:text-blue-600 p-1 rounded"
                            data-testid={`button-edit-${task._id}`}
                          >
                            <Edit size={14} />
                          </button>
                          <button
                            className={`text-gray-600 hover:text-red-600 p-1 rounded ${deletingTaskId === task._id ? 'opacity-50 cursor-not-allowed' : ''}`}
                            data-testid={`button-delete-${task._id}`}
                            disabled={deletingTaskId === task._id}
                            onClick={() => handleDeleteTask(task._id)}
                          >
                            <Trash2 size={14} />
                          </button>
                          <button
                            className="text-gray-600 hover:text-gray-900 p-1 rounded"
                            data-testid={`button-more-${task._id}`}
                          >
                            <MoreHorizontal size={14} />
                          </button>
                        </div>
                        {deleteError && deletingTaskId === task._id && (
                          <div className="text-xs text-red-500 mt-1">{deleteError}</div>
                        )}
                      </td>
                    </tr>
                  ))}
                </tbody>
              </table>
            </div>

            {filteredTasks.length === 0 && (
              <div className="text-center py-8 text-gray-500 ">
                <CheckSquare className="mx-auto mb-2" size={48} />
                <p>No tasks found matching your search criteria</p>
              </div>
            )}
          </div>
        </div>
      </div>

      {/* Calendar Section */}
      <div
        className="bg-white rounded-md shadow-sm border p-6"
        data-testid="card-calendar"
      >
        <h2 className="text-lg font-semibold text-gray-900 mb-4">
          Task Calendar
        </h2>
        <div className="bg-gray-50 rounded-md p-8 text-center">
          <Calendar className="mx-auto mb-2 text-gray-400" size={48} />
          <p className="text-gray-600">Calendar view coming soon</p>
          <p className="text-sm text-gray-500 mt-1">
            View and manage your tasks by date with drag-and-drop functionality
          </p>
        </div>
      </div>

      {/* Create Task Drawer */}
      {showCreateTaskDrawer && (
        <div className="fixed inset-0 z-[100] overflow-hidden -top-[25px]">
          <div
            className="absolute inset-0 bg-black bg-opacity-50"
            onClick={handleCloseCreateTask}
          />
          <div className="absolute right-0 top-0 bottom-0 w-full max-w-3xl bg-white shadow-xl flex flex-col">
            <div className="flex items-center justify-between px-6 py-4 border-b border-gray-200 bg-gradient-to-r from-green-600 to-teal-600 flex-shrink-0">
              <h2 className="text-lg font-medium text-white">
                Create New Task
              </h2>
              <button
                onClick={handleCloseCreateTask}
                className="text-gray-300 hover:text-white p-2"
                data-testid="button-close-create-task"
              >
                <X size={20} />
              </button>
            </div>
            <div className="flex-1 overflow-y-auto">
              <CreateTask
                onSubmit={handleCreateTaskSubmit}
                onClose={handleCloseCreateTask}
                initialTaskType="regular"
              />
            </div>
          </div>
        </div>
      )}
    </div>
  );
};

export default IndividualDashboard;<|MERGE_RESOLUTION|>--- conflicted
+++ resolved
@@ -21,7 +21,6 @@
   ListChecks, // added
 } from "lucide-react";
 import CreateTask from "../pages/newComponents/CreateTask";
-<<<<<<< HEAD
 import QuickTaskWidget from "../components/quick-task/QuickTaskWidget";
 import ReactECharts from "echarts-for-react"; // added
 import { Button } from "../components/ui/button";
@@ -242,9 +241,6 @@
   };
 }
 // --- END DEMO MOCK DATA HELPERS ---
-=======
-import ReactECharts from "../components/ReactECharts";
->>>>>>> 22e31860
 
 /**
  * Individual User Dashboard - Personal workspace for individual users
@@ -259,15 +255,9 @@
   const [searchTerm, setSearchTerm] = useState("");
   const [selectedFilter, setSelectedFilter] = useState("all");
   const [quickTaskInput, setQuickTaskInput] = useState("");
-<<<<<<< HEAD
    const [priorityFilter, setPriorityFilter] = useState("all");
  const [dueFrom, setDueFrom] = useState("");
  const [dueTo, setDueTo] = useState("");
-=======
-  const [priorityFilter, setPriorityFilter] = useState("all");
-  const [dueFrom, setDueFrom] = useState("");
-  const [dueTo, setDueTo] = useState("");
->>>>>>> 22e31860
   const [showFilters, setShowFilters] = useState(false);
   const [showCreateTaskDrawer, setShowCreateTaskDrawer] = useState(false);
   const [recurringDone, setRecurringDone] = useState({});
@@ -279,72 +269,18 @@
   });
 
   // Fetch dashboard stats from API
-<<<<<<< HEAD
   const { data: dashboardStats } = useQuery({
     queryKey: ["/api/dashboard/stats"],
-=======
-  const { data: dashboardStats, error: dashboardError, isLoading: dashboardLoading } = useQuery({
-    queryKey: ["/api/dashboard-stats"],
-    queryFn: async () => {
-      const token = localStorage.getItem("token");
-      if (!token) {
-        throw new Error("Authorization token not found.");
-      }
-      const res = await fetch("/api/dashboard-stats", {
-        headers: {
-          Authorization: `Bearer ${token}`,
-        },
-      });
-      if (res.status === 401) {
-        throw new Error("Unauthorized: Please login again.");
-      }
-      if (!res.ok) {
-        throw new Error(`Failed to fetch dashboard stats: ${res.status}`);
-      }
-      const data = await res.json();
-      console.log("Dashboard stats API response:", data);
-      return data.data; // Extract the data from the response
-    },
->>>>>>> 22e31860
     retry: false,
-    enabled: !!localStorage.getItem("token"), // Only run if token exists
   });
 
-<<<<<<< HEAD
   // Fetch tasks from API
   const { data: apiTasks = [] } = useQuery({
     queryKey: ["/api/tasks"],
-=======
-  // Fetch tasks for current user role from API with Authorization token
-  const { data: myTasksData, error: myTasksError, isLoading: myTasksLoading } = useQuery({
-    queryKey: ["/api/mytasks", 1, 100],
-    queryFn: async () => {
-      const token = localStorage.getItem("token");
-      if (!token) {
-        throw new Error("Authorization token not found.");
-      }
-      const res = await fetch("/api/mytasks?page=1&limit=100", {
-        headers: {
-          Authorization: `Bearer ${token}`,
-        },
-      });
-      if (res.status === 401) {
-        throw new Error("Unauthorized: Please login again.");
-      }
-      return res.json();
-    },
->>>>>>> 22e31860
     retry: false,
   });
 
-  // Determine active role (customize this if your user object uses a different property)
-  const activeRole = user?.activeRole || user?.role || "employee";
-
-  // Extract tasks for the active role from API response
-  const roleTasks = myTasksData?.data?.roles?.[activeRole] || [];
-
   // Use API data or fallback to passed tasks
-<<<<<<< HEAD
    const demoTasks = useMemo(() => generateMockTasks(), []);
  const currentTasks =
    apiTasks.length > 0 ? apiTasks : tasks.length > 0 ? tasks : demoTasks;
@@ -356,37 +292,6 @@
   const currentStats =
     dashboardStats ||
     (userStats && Object.keys(userStats).length ? userStats : computedStats);
-=======
-  const demoTasks = useMemo(() => generateMockTasks(), []);
-  // Local state for tasks to avoid mutating props or query data
-  const [localTasks, setLocalTasks] = useState(null);
-  const currentTasks = localTasks ?? (roleTasks.length > 0 ? roleTasks : tasks.length > 0 ? tasks : demoTasks);
-
-  // Use API dashboard stats or fallback to userStats (mock)
-
-  // Use API stats -> provided userStats -> compute from currentTasks
-
-  // const computedStats = useMemo(() => computeStatsFromTasks(currentTasks), [currentTasks]);
-  const computedStats = useMemo(() => {
-    const stats = computeStatsFromTasks(currentTasks);
-    console.log("computedStats (calculate hua from tasks):", stats);
-    return stats;
-  }, [currentTasks]);
-
-  // Map API response to expected format
-  const mappedDashboardStats = dashboardStats ? {
-    completedTasks: dashboardStats.completedToday || 0,
-    totalTasks: dashboardStats.beforeDueDate || 0,
-    inProgressTasks: dashboardStats.milestones || 0,
-    upcomingDeadlines: dashboardStats.collaborator || 0,
-    overdueTasks: dashboardStats.pastDue || 0,
-    tasksByPriority: {
-      urgent: dashboardStats.approvals || 0
-    }
-  } : null;
-
-  const currentStats = mappedDashboardStats || (userStats && Object.keys(userStats).length ? userStats : computedStats);
->>>>>>> 22e31860
   // Derived metrics for Task Health and Overdue
   const now = new Date();
   const statusOf = (s) => (s || "").toLowerCase();
@@ -424,7 +329,6 @@
     : 100;
 
   // Efficiency: On-time vs Late (completed tasks)
-<<<<<<< HEAD
  const completedOnTimeCount = currentTasks.filter((t) => {
    if (statusOf(t.status) !== "completed") return false;
    if (!t.dueDate || !t.completedAt) return false;
@@ -451,34 +355,6 @@
      },
    ],
  };
-=======
-  const completedOnTimeCount = currentTasks.filter((t) => {
-    if (statusOf(t.status) !== "completed") return false;
-    if (!t.dueDate || !t.completedAt) return false;
-    return new Date(t.completedAt) <= new Date(t.dueDate);
-  }).length;
-  const completedLateCount = currentTasks.filter((t) => {
-    if (statusOf(t.status) !== "completed") return false;
-    if (!t.dueDate || !t.completedAt) return false;
-    return new Date(t.completedAt) > new Date(t.dueDate);
-  }).length;
-  const efficiencyPieOptions = {
-    tooltip: { trigger: "item" },
-    series: [
-      {
-        type: "pie",
-        radius: ["45%", "70%"],
-        avoidLabelOverlap: false,
-        label: { show: false },
-        labelLine: { show: false },
-        data: [
-          { value: completedOnTimeCount, name: "On-time", itemStyle: { color: "#16a34a" } },
-          { value: completedLateCount, name: "Late", itemStyle: { color: "#ef4444" } },
-        ],
-      },
-    ],
-  };
->>>>>>> 22e31860
   // Completion Trend: last 7 days
   const last7 = Array.from({ length: 7 }, (_, i) => {
     const d = new Date();
@@ -514,7 +390,6 @@
       boundaryGap: false,
       axisLine: { lineStyle: { color: "#e5e7eb" } },
       axisLabel: { color: "#6b7280" },
-<<<<<<< HEAD
     },
     yAxis: {
       type: "value",
@@ -523,16 +398,6 @@
       splitLine: { lineStyle: { color: "#e5e7eb" } },
       axisLabel: { color: "#6b7280" },
     },
-=======
-    },
-    yAxis: {
-      type: "value",
-      minInterval: 1,
-      axisLine: { show: false },
-      splitLine: { lineStyle: { color: "#e5e7eb" } },
-      axisLabel: { color: "#6b7280" },
-    },
->>>>>>> 22e31860
     series: [
       {
         type: "line",
@@ -680,72 +545,6 @@
     }
   };
 
-<<<<<<< HEAD
-=======
-  // State for local task deletion feedback
-  const [deletingTaskId, setDeletingTaskId] = useState(null);
-  const [deleteError, setDeleteError] = useState(null);
-
-  // Show error if unauthorized or other API error
-  if (myTasksError) {
-    return (
-      <div className="p-6 space-y-6 bg-gray-50 min-h-screen">
-        <div className="text-center py-10">
-          <span className="text-lg text-red-500">{myTasksError.message}</span>
-        </div>
-      </div>
-    );
-  }
-  // Show loading state
-  if (myTasksLoading) {
-    return (
-      <div className="p-6 space-y-6 bg-gray-50 min-h-screen">
-        <div className="text-center py-10">
-          <span className="text-lg text-gray-500">Loading tasks...</span>
-        </div>
-      </div>
-    );
-  }
-
-  // Delete task API logic
-  const handleDeleteTask = async (taskId) => {
-    setDeletingTaskId(taskId);
-    setDeleteError(null);
-    try {
-      const token = localStorage.getItem("token");
-      if (!token) {
-        setDeleteError("Authorization token not found.");
-        setDeletingTaskId(null);
-        return;
-      }
-      const res = await fetch(`/api/tasks/delete/${taskId}`, {
-        method: "DELETE",
-        headers: {
-          Accept: "application/json",
-          Authorization: `Bearer ${token}`,
-        },
-      });
-      if (res.status === 401) {
-        setDeleteError("Unauthorized: Please login again.");
-        setDeletingTaskId(null);
-        return;
-      }
-      if (!res.ok) {
-        const data = await res.json();
-        setDeleteError(data.message || "Failed to delete task.");
-        setDeletingTaskId(null);
-        return;
-      }
-      // Remove deleted task from UI (local only, will refetch on next load)
-      setLocalTasks((prev) => (prev ? prev.filter((t) => t._id !== taskId) : currentTasks.filter((t) => t._id !== taskId)));
-      setDeletingTaskId(null);
-    } catch (err) {
-      setDeleteError(err.message || "Error deleting task.");
-      setDeletingTaskId(null);
-    }
-  };
-
->>>>>>> 22e31860
   const filteredTasks = currentTasks.filter((task) => {
     const matchesSearch = !searchTerm || searchTerm === "" ||
       (task.title && task.title.toLowerCase().includes(searchTerm.toLowerCase())) ||
@@ -753,17 +552,12 @@
         task.description.toLowerCase().includes(searchTerm.toLowerCase())) ||
       (task.tags &&
         task.tags.some((tag) =>
-<<<<<<< HEAD
           tag.toLowerCase().includes(searchTerm.toLowerCase())
-=======
-          tag && tag.toLowerCase().includes(searchTerm.toLowerCase())
->>>>>>> 22e31860
         ));
     const matchesFilter =
       selectedFilter === "all"
         ? true
         : selectedFilter === "overdue"
-<<<<<<< HEAD
         ? task.dueDate &&
           new Date(task.dueDate) < now &&
           statusOf(task.status) !== "completed"
@@ -777,20 +571,6 @@
    
    return matchesSearch && matchesFilter && matchesPriority && matchesDueFrom && matchesDueTo;
  
-=======
-          ? task.dueDate &&
-          new Date(task.dueDate) < now &&
-          statusOf(task.status) !== "completed"
-          : statusOf(task.status) === selectedFilter;
-    const matchesPriority =
-      priorityFilter === "all"
-        ? true
-        : (task.priority || "").toLowerCase() === priorityFilter;
-    const matchesDueFrom = dueFrom ? (task.dueDate && new Date(task.dueDate) >= new Date(dueFrom)) : true;
-    const matchesDueTo = dueTo ? (task.dueDate && new Date(task.dueDate) <= new Date(dueTo)) : true;
-
-    return matchesSearch && matchesFilter && matchesPriority && matchesDueFrom && matchesDueTo;
->>>>>>> 22e31860
   });
 
   // Computes basic stats from a list of tasks
@@ -868,11 +648,7 @@
       </div>
 
       {/* Quick Actions */}
-<<<<<<< HEAD
       <div className="flex items-center gap-3">
-=======
-      {/* <div className="flex items-center gap-3">
->>>>>>> 22e31860
         <button
           onClick={handleViewMyTasks}
           className="px-3 py-2 bg-gray-100 hover:bg-gray-200 text-gray-800 rounded-lg flex items-center gap-2"
@@ -899,36 +675,23 @@
         >
           Copy Share Link
         </button>
-<<<<<<< HEAD
       </div>
 
       {/* Overdue Alert */}
       {overdueCount > 0 && (
         <div className="flex items-center justify-between bg-red-50 border border-red-200 text-red-700 px-4 py-3 rounded-lg">
-=======
-      </div> */}
-
-      {/* Overdue Alert */}
-      {overdueCount > 0 && (
-        <div className="flex items-center justify-between bg-red-50 border border-red-200 text-red-700 px-4 py-3 rounded-md">
->>>>>>> 22e31860
           <div className="flex items-center gap-2">
             <AlertTriangle className="text-red-600" size={18} />
             <span>
               You have {overdueCount} overdue {overdueCount === 1 ? "task" : "tasks"} ⚠️
             </span>
           </div>
-<<<<<<< HEAD
           <Button
-=======
-          <button
->>>>>>> 22e31860
             onClick={() => {
               setShowFilters(true);
               setSelectedFilter("overdue");
               document.getElementById("my-tasks")?.scrollIntoView({ behavior: "smooth" });
             }}
-<<<<<<< HEAD
             className="text-red-700 hover:text-red-900 "
           >
             View Overdue
@@ -991,17 +754,6 @@
       )}
       {/* Task Health Cards */}
       <div className="grid grid-cols-2 md:grid-cols-4 gap-4">
-=======
-            className="text-red-700 hover:text-red-900 font-medium px-3 py-2 rounded-md border border-red-200 bg-red-100 hover:bg-red-200 transition-colors"
-          >
-            View Overdue
-          </button>
-        </div>
-      )}
-
-      {/* Task Health Cards */}
-      {/* <div className="grid grid-cols-2 md:grid-cols-4 gap-4">
->>>>>>> 22e31860
         <div className="bg-white p-4 rounded-lg shadow-sm border">
           <p className="text-sm text-gray-600">Open</p>
           <p className="text-2xl font-semibold text-gray-900">{openCount}</p>
@@ -1018,19 +770,11 @@
           <p className="text-sm text-gray-600">Overdue</p>
           <p className="text-2xl font-semibold text-gray-900">{overdueCount}</p>
         </div>
-<<<<<<< HEAD
       </div>
 
     {/* Completion Trend (7 days) */}
 
       <div className="grid grid-cols-1 lg:grid-cols-2 gap-4">
-=======
-      </div> */}
-
-      {/* Completion Trend (7 days) */}
-
-      {/* <div className="grid grid-cols-1 lg:grid-cols-2 gap-4">
->>>>>>> 22e31860
         <div className="bg-white p-4 rounded-lg shadow-sm border">
           <div className="flex items-center justify-between mb-2">
             <h2 className="text-lg font-semibold text-gray-900">Completion Trend (7 days)</h2>
@@ -1055,7 +799,6 @@
             </div>
           </div>
         </div>
-<<<<<<< HEAD
       </div>
 
   {/* KPI Cards Row */}
@@ -1064,15 +807,6 @@
           className="bg-white p-4 rounded-lg shadow-sm border"
           data-testid="card-completed-today"
         >
-=======
-      </div> */}
-
-      {/* KPI Cards Row */}
-      <div className="grid grid-cols-1 md:grid-cols-3 lg:grid-cols-6 gap-4">
-
-        <div className="bg-white p-4 rounded-md shadow-sm border"
-          data-testid="card-completed-today">
->>>>>>> 22e31860
           <div className="flex items-center gap-3">
             <div className="bg-green-100 p-2 rounded-md">
               <CheckSquare className="text-green-600" size={20} />
@@ -1171,15 +905,9 @@
         </div>
 
         {/* Recurring Adherence */}
-<<<<<<< HEAD
-        <div className="bg-white p-4 rounded-lg shadow-sm border" data-testid="card-recurring-adherence">
+        {/* <div className="bg-white p-4 rounded-lg shadow-sm border" data-testid="card-recurring-adherence">
           <div className="flex items-center gap-3">
             <div className="bg-indigo-100 p-2 rounded-lg">
-=======
-        {/* <div className="bg-white p-4 rounded-md shadow-sm border" data-testid="card-recurring-adherence">
-          <div className="flex items-center gap-3">
-            <div className="bg-indigo-100 p-2 rounded-md">
->>>>>>> 22e31860
               <Clock className="text-indigo-600" size={20} />
             </div>
             <div className="overflow-hidden">
@@ -1188,11 +916,7 @@
               <p className="text-xs text-gray-500">Missed: {recurringMissed} • On-time: {recurringOnTime}</p>
             </div>
           </div>
-<<<<<<< HEAD
-        </div>
-=======
         </div> */}
->>>>>>> 22e31860
       </div>
 
       {/* Overdue Report (sorted by days overdue) */}
@@ -1254,7 +978,6 @@
         {/* Left Column - Quick Task & Recurring & Pinned Tasks */}
         <div className="space-y-6">
           {/* Frozen Quick Task Tile */}
-<<<<<<< HEAD
           <QuickTaskWidget />
 
           {/* Recurring Tasks */}
@@ -1285,34 +1008,6 @@
                   <span className="text-xs text-gray-500">{r.frequency}</span>
                 </label>
               ))}
-=======
-          <div
-            className="bg-white p-6 rounded-md shadow-sm border sticky top-6"
-            data-testid="card-quick-task"
-          >
-            <h2 className="text-lg font-semibold text-gray-900 mb-4">
-              Quick Add Task
-            </h2>
-            <div className="space-y-3">
-              <input
-                type="text"
-                placeholder="What needs to be done?"
-                value={quickTaskInput}
-                onChange={(e) => setQuickTaskInput(e.target.value)}
-                className="w-full px-3 py-2 border border-gray-300 rounded-md focus:ring-2 focus:ring-blue-500 focus:border-blue-500"
-                data-testid="input-quick-task"
-                onKeyPress={(e) => e.key === "Enter" && handleQuickTaskSubmit()}
-              />
-              <button
-                onClick={handleQuickTaskSubmit}
-                disabled={!quickTaskInput.trim()}
-                className="w-full bg-blue-600 hover:bg-blue-700 disabled:bg-gray-300 text-white py-2 px-4 rounded-md transition-colors"
-                data-testid="button-add-quick-task"
-              >
-                <Plus size={16} className="inline mr-2" />
-                Add Quick Task
-              </button>
->>>>>>> 22e31860
             </div>
           </div>
 
@@ -1352,11 +1047,7 @@
         <div className="lg:col-span-2">
           <div
             id="my-tasks"
-<<<<<<< HEAD
             className="h-full bg-white rounded-lg shadow-sm border"
-=======
-            className="h-full bg-white rounded-md shadow-sm border"
->>>>>>> 22e31860
             data-testid="card-tasks-grid"
           >
             <div className="p-6 border-b border-gray-200">
