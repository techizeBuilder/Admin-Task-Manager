--- conflicted
+++ resolved
@@ -461,37 +461,7 @@
         </div>
       </div>
 
-<<<<<<< HEAD
  
-=======
-      {/* Collaborators */}
-      <div>
-        <label className="block text-sm font-medium text-gray-900 mb-1 flex items-center">
-          <Users className="w-4 h-4 mr-1" />
-          Collaborators
-        </label>
-        <Controller
-          name="collaborators"
-          control={control}
-          render={({ field }) => (
-            <Select
-              {...field}
-              isMulti
-              options={collaboratorsList}
-              className="react-select-container"
-              classNamePrefix="react-select"
-              placeholder={isCollaboratorsLoading ? "Loading collaborators..." : "Select collaborators for notifications..."}
-              isLoading={isCollaboratorsLoading}
-              isDisabled={isCollaboratorsLoading}
-              data-testid="select-collaborators"
-            />
-          )}
-        />
-        <p className="text-xs text-gray-500 mt-1">
-          Collaborators will be notified when milestone is achieved
-        </p>
-      </div>
->>>>>>> 6c6e6348
 
       {/* Status Information */}
       {/* <div className="bg-blue-50 border border-blue-200 rounded-lg p-4">
