--- conflicted
+++ resolved
@@ -457,52 +457,6 @@
             </p>
           )}
         </div>
-<<<<<<< HEAD
-        {/* Collaborators */}
-        <div>
-          <label className="block text-sm font-medium text-gray-900 mb-0 flex items-center">
-            <Users className="w-4 h-4 mr-1" />
-            Collaborators
-            {isLoadingCollaborators && (
-              <Loader2 className="w-4 h-4 animate-spin ml-2" />
-            )}
-          </label>
-          <Controller
-            name="collaborators"
-            control={control}
-            render={({ field }) => (
-              <Select
-                {...field}
-                isMulti
-                options={collaboratorOptions.filter(
-                  (opt) =>
-                    opt.value !== "self" &&
-                    !watchedApprovers?.some(
-                      (approver) => approver.value === opt.value
-                    )
-                )}
-                isLoading={isLoadingCollaborators}
-                className="react-select-container"
-                classNamePrefix="react-select"
-                placeholder={
-                  isLoadingCollaborators
-                    ? "Loading collaborators..."
-                    : "Select collaborators"
-                }
-                noOptionsMessage={() =>
-                  isLoadingCollaborators
-                    ? "Loading..."
-                    : "No collaborators available"
-                }
-                data-testid="select-collaborators"
-              />
-            )}
-          />
-          <p className="text-xs text-gray-500 mt-1">
-            Collaborators will be notified but are not approvers
-          </p>
-        </div>
-=======
       </div>
 
       {/* Collaborators */}
@@ -548,7 +502,6 @@
         <p className="text-xs text-gray-500 mt-1">
           Collaborators will be notified but are not approvers
         </p>
->>>>>>> 6c6e6348
       </div>
 
       {/* Visibility */}
