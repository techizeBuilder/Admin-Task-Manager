--- conflicted
+++ resolved
@@ -627,42 +627,7 @@
           </div>
         </div>
 
-<<<<<<< HEAD
        
-=======
-        {/* Tags */}
-        <div>
-          <label className="block text-sm font-medium text-gray-900  mb-1">
-            Labels / Tags
-          </label>
-          <Controller
-            name="tags"
-            control={control}
-            render={({ field }) => (
-              <CreatableSelect
-                {...field}
-                isMulti
-                options={[
-                  { value: "urgent", label: "Urgent" },
-                  { value: "review", label: "Review" },
-                  { value: "meeting", label: "Meeting" },
-                  { value: "development", label: "Development" },
-                ]}
-                className="react-select-container"
-                classNamePrefix="react-select"
-                placeholder="Type and press Enter or comma to add tags..."
-                noOptionsMessage={() => "Type to create new tag"}
-                formatCreateLabel={(inputValue) => `Create "${inputValue}"`}
-                createOptionPosition="first"
-                data-testid="select-tags"
-              />
-            )}
-          />
-          <p className="text-xs text-gray-500 mt-1">
-            Type tag name and press Enter or comma to create new tags
-          </p>
-        </div>
->>>>>>> 6c6e6348
 
         {/* Attachments */}
         <div>
