--- conflicted
+++ resolved
@@ -225,16 +225,6 @@
           </div>
         </div>
 
-<<<<<<< HEAD
-        <div className="flex items-center space-x-4">
-          {/* Role Switcher */}
-          {
-            !profileUser?.role?.includes("individual") &&
-            <RoleSwitcher />
-          }
-
-          {/* Notification Bell */}
-=======
         <div className="flex items-center space-x-3">
           {/* Role Switcher - Hidden on billing/upgrade pages */}
           {
@@ -255,7 +245,6 @@
           {/* <Button variant="ghost" size="sm" className="h-6 w-6 p-0">
             <Bell className="h-3 w-3" />
           </Button> */}
->>>>>>> c8252f51
           <div className="relative notification-dropdown">
             <button
               className="p-2 text-gray-600 hover:text-gray-900 hover:bg-gray-100 rounded-lg transition-colors relative"
