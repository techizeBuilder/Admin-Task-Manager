--- conflicted
+++ resolved
@@ -88,12 +88,6 @@
     queryKey: ["/api/auth/verify"],
     enabled: !!localStorage.getItem("token"),
   });
-<<<<<<< HEAD
-  const [, navigate] = useLocation(); // navigate function from wouter
-  const { activeRole, setActiveRole } = useActiveRole();
-  const queryClient = useQueryClient();
-
-=======
   const [location, navigate] = useLocation(); // navigate function from wouter
   const { activeRole, setActiveRole } = useActiveRole();
   const queryClient = useQueryClient();
@@ -104,7 +98,6 @@
                        location.includes('/payment') ||
                        location.includes('/subscription');
   
->>>>>>> c8252f51
   // Get current active role or default to first role
   const currentRole = activeRole || user?.role?.[0];
   const userRoles = user?.role || [];
