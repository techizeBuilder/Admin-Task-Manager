import bcrypt from "bcryptjs";
import jwt from "jsonwebtoken";
import crypto from "crypto";
import mongoose from "mongoose";
import { emailService } from "./services/emailService.js";
import {
  Project,
  TaskStatus,
  Task,
  TaskComment,
  TaskAssignment,
  TaskAuditLog,
  Notification,
  UsageTracking,
  Form,
  ProcessFlow,
  FormResponse,
  ProcessInstance,
} from "./models.js";
import { Organization } from "./modals/organizationModal.js";
import { PendingUser } from "./modals/pendingUserModal.js";
import { User } from "./modals/userModal.js";
import { ActivityHelper } from "./activity-helper.js";
export class MongoStorage {
  // Token generation methods
  generateToken(user) {
    const JWT_SECRET = process.env.JWT_SECRET || "your-jwt-secret-key";
    return jwt.sign(
      {
        id: user.id || user._id,
        email: user.email,
        organizationId: user.organization
          ? user.organization.toString()
          : undefined,
        role: user.role,
      },
      JWT_SECRET,
      { expiresIn: "7d" }
    );
  }

  async hashPassword(password) {
    return await bcrypt.hash(password, 12);
  }

  async verifyPassword(password, hash) {
    return await bcrypt.compare(password, hash);
  }

  generatePasswordResetToken() {
    return crypto.randomBytes(32).toString("hex");
  }

  generateEmailVerificationToken() {
    return crypto.randomBytes(32).toString("hex");
  }

  // Organization operations
  async createOrganization(orgData) {
    const organization = new Organization(orgData);
    return await organization.save();
  }

  async getOrganization(id) {
    return await Organization.findById(id);
  }

  // async getOrganizationBySlug(slug) {
  //   return await Organization.findOne({ slug });
  // }
  async getOrganizationByName(name) {
    return await Organization.findOne({ name });
  }
  async updateOrganization(id, orgData) {
    return await Organization.findByIdAndUpdate(id, orgData, { new: true });
  }

  async getOrganizationUsers(orgId) {
    return await User.find({ organization: orgId })
      .select("-passwordHash")
      .sort({ firstName: 1, lastName: 1 });
  }
  // User operations
  async getUsers() {
    return await User.find().sort({ createdAt: -1 });
  }

  async getUser(id) {
    return await User.findById(id);
  }

  async getUserByEmail(email) {
    const user = await User.findOne({ email: email.toLowerCase() });
    if (user) {
      console.log("getUserByEmail found user:", {
        id: user._id,
        email: user.email,
        firstName: user.firstName,
        lastName: user.lastName,
        hasFirstName: !!user.firstName,
        hasLastName: !!user.lastName,
      });
    }
    return user;
  }

  async createUser(userData) {
    console.log("Creating user with data:", userData);
    // For invited users, set default values for required fields
    if (userData.status === "invited" && !userData.passwordHash) {
      userData.firstName = userData.firstName || "";
      userData.lastName = userData.lastName || "";
      userData.passwordHash =
        userData.passwordHash || "temp_invite_placeholder";
      userData.isActive = false;
      userData.emailVerified = false;
      userData.inviteToken = this.generateEmailVerificationToken();
      userData.inviteTokenExpiry = new Date(
        Date.now() + 7 * 24 * 60 * 60 * 1000
      ); // 7 days
      userData.invitedAt = new Date();
    }

    // Hash password if provided for non-invited users
    if (
      userData.password &&
      !userData.passwordHash &&
      userData.status !== "invited"
    ) {
      userData.passwordHash = await this.hashPassword(userData.password);
      delete userData.password;
    }
    console.log("user created....", userData);
    const user = new User(userData);
    const savedUser = await user.save();

    // Track user creation/joining
    if (userData.organization) {
      await this.trackActivity({
        activityType: ActivityHelper.ACTIVITY_TYPES.USER_JOINED,
        userId: savedUser._id,
        organizationId: userData.organization,
        relatedId: savedUser._id,
        relatedType: "user",
        data: {
          userName:
            `${userData.firstName} ${userData.lastName}`.trim() ||
            userData.email,
          role: userData.role,
        },
      });
    }

    return savedUser;
  }

  async updateUser(id, userData) {
    const oldUser = await User.findById(id);
    const user = await User.findByIdAndUpdate(id, userData, { new: true });

    if (oldUser && userData.organization) {
      // Track role changes
      if (oldUser.role !== userData.role && userData.role) {
        await this.trackActivity({
          activityType: ActivityHelper.ACTIVITY_TYPES.ROLE_CHANGED,
          userId: id,
          organizationId: userData.organization || oldUser.organization,
          relatedId: id,
          relatedType: "user",
          data: {
            userName: `${user.firstName} ${user.lastName}`.trim() || user.email,
            oldValue: oldUser.role,
            newValue: userData.role,
          },
        });
      }
    }

    return user;
  }

  async deleteUser(id) {
    const user = await User.findById(id);
    if (user && user.organization) {
      await this.trackActivity({
        activityType: ActivityHelper.ACTIVITY_TYPES.USER_LEFT,
        userId: id,
        organizationId: user.organization,
        relatedId: id,
        relatedType: "user",
        data: {
          userName: `${user.firstName} ${user.lastName}`.trim() || user.email,
        },
      });
    }
    return await User.findByIdAndDelete(id);
  }

  // Project operations
  async getProjects() {
    return await Project.find().sort({ createdAt: -1 });
  }

  async getProject(id) {
    return await Project.findById(id);
  }

  async createProject(projectData) {
    const project = new Project(projectData);
    const savedProject = await project.save();

    // Track project creation
    await this.trackActivity({
      activityType: ActivityHelper.ACTIVITY_TYPES.PROJECT_CREATED,
      userId: projectData.owner,
      organizationId: projectData.organization,
      relatedId: savedProject._id,
      relatedType: "project",
      data: {
        projectName: projectData.name,
      },
    });

    return savedProject;
  }

  async updateProject(id, projectData) {
    const oldProject = await Project.findById(id);
    const project = await Project.findByIdAndUpdate(id, projectData, {
      new: true,
    });

    if (oldProject) {
      // Track project update
      await this.trackActivity({
        activityType: ActivityHelper.ACTIVITY_TYPES.PROJECT_UPDATED,
        userId: projectData.owner || oldProject.owner,
        organizationId: project.organization,
        relatedId: project._id,
        relatedType: "project",
        data: {
          projectName: project.name,
          changes: ActivityHelper.createComparisonData(
            oldProject.toObject(),
            projectData,
            ["name", "description", "status"]
          ),
        },
      });

      // Track archiving specifically
      if (
        oldProject.status !== projectData.status &&
        projectData.status === "archived"
      ) {
        await this.trackActivity({
          activityType: ActivityHelper.ACTIVITY_TYPES.PROJECT_ARCHIVED,
          userId: projectData.owner || oldProject.owner,
          organizationId: project.organization,
          relatedId: project._id,
          relatedType: "project",
          data: {
            projectName: project.name,
          },
        });
      }
    }

    return project;
  }

  async deleteProject(id) {
    const project = await Project.findById(id);
    if (project) {
      await this.trackActivity({
        activityType: ActivityHelper.ACTIVITY_TYPES.PROJECT_ARCHIVED, // Using archived for delete
        userId: project.owner,
        organizationId: project.organization,
        relatedId: id,
        relatedType: "project",
        data: {
          projectName: project.name,
        },
      });
    }
    return await Project.findByIdAndDelete(id);
  }

  // Task operations
  async getTasks(filters = {}) {
    let query = {};

    if (filters.status && filters.status !== "all") {
      query.status = filters.status;
    }

    if (filters.priority && filters.priority !== "all") {
      query.priority = filters.priority;
    }

    if (filters.assignee && filters.assignee !== "all") {
      query.assigneeName = filters.assignee;
    }

    if (filters.project && filters.project !== "all") {
      query.projectName = filters.project;
    }

    return await Task.find(query).sort({ createdAt: -1 });
  }

  async getTask(id) {
    return await Task.findById(id);
  }

  async createTask(taskData) {
    const task = new Task(taskData);
    const savedTask = await task.save();

    // Enhanced activity tracking
    await this.trackActivity({
      activityType: ActivityHelper.ACTIVITY_TYPES.TASK_CREATED,
      userId: taskData.createdBy,
      organizationId: taskData.organization,
      relatedId: savedTask._id,
      relatedType: "task",
      data: {
        taskTitle: taskData.title,
        priority: taskData.priority,
        status: taskData.status,
        dueDate: taskData.dueDate,
        assignedTo: taskData.assignedTo,
      },
    });

    // Create Google Calendar event if user has connected Google Calendar
    if (taskData.assignedTo && taskData.dueDate) {
      await this.createGoogleCalendarEventForTask(savedTask);
    }

    return savedTask;
  }

  // Google Calendar integration methods
  async storeGoogleCalendarTokens(userId, tokens) {
    try {
      const updatedUser = await User.findByIdAndUpdate(
        userId,
        {
          googleCalendarTokens: tokens,
          googleCalendarConnected: true,
          googleCalendarEmail: tokens.email || null,
        },
        { new: true }
      );

      console.log(
        "Google Calendar tokens stored successfully for user:",
        userId
      );
      return updatedUser;
    } catch (error) {
      console.error("Error storing Google Calendar tokens:", error);
      throw error;
    }
  }

  async getGoogleCalendarTokens(userId) {
    try {
      const user = await User.findById(userId).select(
        "googleCalendarTokens googleCalendarConnected"
      );
      return user?.googleCalendarTokens || null;
    } catch (error) {
      console.error("Error retrieving Google Calendar tokens:", error);
      return null;
    }
  }

  async removeGoogleCalendarTokens(userId) {
    try {
      await User.findByIdAndUpdate(userId, {
        $unset: {
          googleCalendarTokens: 1,
          googleCalendarEmail: 1,
        },
        googleCalendarConnected: false,
      });
      console.log("Google Calendar tokens removed for user:", userId);
    } catch (error) {
      console.error("Error removing Google Calendar tokens:", error);
      throw error;
    }
  }

  async createGoogleCalendarEventForTask(task) {
    try {
      if (!task.assignedTo || !task.dueDate) {
        return null;
      }

      // Get assignee's Google Calendar tokens
      const assigneeTokens = await this.getGoogleCalendarTokens(
        task.assignedTo
      );

      if (!assigneeTokens || !assigneeTokens.access_token) {
        console.log(
          "No Google Calendar tokens found for user:",
          task.assignedTo
        );
        return null;
      }

      // Import Google Calendar API
      const { google } = await import("googleapis");

      // Set up OAuth2 client
      const oauth2Client = new google.auth.OAuth2(
        process.env.GOOGLE_CLIENT_ID,
        process.env.GOOGLE_CLIENT_SECRET,
        process.env.GOOGLE_REDIRECT_URI
      );

      oauth2Client.setCredentials(assigneeTokens);

      const calendar = google.calendar({ version: "v3", auth: oauth2Client });

      // Create event object
      const eventStartTime = new Date(task.dueDate);
      const eventEndTime = new Date(eventStartTime.getTime() + 60 * 60 * 1000); // 1 hour duration

      const event = {
        summary: `Task: ${task.title}`,
        description: `${task.description || ""}\n\nTask ID: ${
          task._id
        }\nPriority: ${task.priority || "Normal"}\nStatus: ${
          task.status || "Pending"
        }`,
        start: {
          dateTime: eventStartTime.toISOString(),
          timeZone: "UTC",
        },
        end: {
          dateTime: eventEndTime.toISOString(),
          timeZone: "UTC",
        },
        colorId: this.getCalendarColorForPriority(task.priority),
        reminders: {
          useDefault: false,
          overrides: [
            { method: "email", minutes: 24 * 60 }, // 1 day before
            { method: "popup", minutes: 30 }, // 30 minutes before
          ],
        },
      };

      const response = await calendar.events.insert({
        calendarId: "primary",
        resource: event,
      });

      // Store the Google Calendar event ID in the task
      await Task.findByIdAndUpdate(task._id, {
        googleCalendarEventId: response.data.id,
      });

      console.log("Google Calendar event created:", response.data.id);
      return response.data;
    } catch (error) {
      console.error("Error creating Google Calendar event:", error);
      // Don't throw error to prevent task creation from failing
      return null;
    }
  }

  getCalendarColorForPriority(priority) {
    const colorMap = {
      urgent: "11", // Red
      high: "6", // Orange
      medium: "5", // Yellow
      low: "10", // Green
    };
    return colorMap[priority?.toLowerCase()] || "1"; // Default blue
  }

  async updateGoogleCalendarEventForTask(task) {
    try {
      if (!task.assignedTo || !task.googleCalendarEventId) {
        return null;
      }

      // Get assignee's Google Calendar tokens
      const assigneeTokens = await this.getGoogleCalendarTokens(
        task.assignedTo
      );

      if (!assigneeTokens || !assigneeTokens.access_token) {
        return null;
      }

      // Import Google Calendar API
      const { google } = await import("googleapis");

      // Set up OAuth2 client
      const oauth2Client = new google.auth.OAuth2(
        process.env.GOOGLE_CLIENT_ID,
        process.env.GOOGLE_CLIENT_SECRET,
        process.env.GOOGLE_REDIRECT_URI
      );

      oauth2Client.setCredentials(assigneeTokens);

      const calendar = google.calendar({ version: "v3", auth: oauth2Client });

      // Update event object
      const eventStartTime = new Date(task.dueDate);
      const eventEndTime = new Date(eventStartTime.getTime() + 60 * 60 * 1000);

      const event = {
        summary: `Task: ${task.title}`,
        description: `${task.description || ""}\n\nTask ID: ${
          task._id
        }\nPriority: ${task.priority || "Normal"}\nStatus: ${
          task.status || "Pending"
        }`,
        start: {
          dateTime: eventStartTime.toISOString(),
          timeZone: "UTC",
        },
        end: {
          dateTime: eventEndTime.toISOString(),
          timeZone: "UTC",
        },
        colorId: this.getCalendarColorForPriority(task.priority),
      };

      const response = await calendar.events.update({
        calendarId: "primary",
        eventId: task.googleCalendarEventId,
        resource: event,
      });

      console.log("Google Calendar event updated:", response.data.id);
      return response.data;
    } catch (error) {
      console.error("Error updating Google Calendar event:", error);
      return null;
    }
  }

  async deleteGoogleCalendarEventForTask(task) {
    try {
      if (!task.assignedTo || !task.googleCalendarEventId) {
        return null;
      }

      // Get assignee's Google Calendar tokens
      const assigneeTokens = await this.getGoogleCalendarTokens(
        task.assignedTo
      );

      if (!assigneeTokens || !assigneeTokens.access_token) {
        return null;
      }

      // Import Google Calendar API
      const { google } = await import("googleapis");

      // Set up OAuth2 client
      const oauth2Client = new google.auth.OAuth2(
        process.env.GOOGLE_CLIENT_ID,
        process.env.GOOGLE_CLIENT_SECRET,
        process.env.GOOGLE_REDIRECT_URI
      );

      oauth2Client.setCredentials(assigneeTokens);

      const calendar = google.calendar({ version: "v3", auth: oauth2Client });

      await calendar.events.delete({
        calendarId: "primary",
        eventId: task.googleCalendarEventId,
      });

      console.log("Google Calendar event deleted:", task.googleCalendarEventId);
      return true;
    } catch (error) {
      console.error("Error deleting Google Calendar event:", error);
      return false;
    }
  }

  async updateTask(id, taskData, userId) {
    const oldTask = await Task.findById(id);
    const task = await Task.findByIdAndUpdate(id, taskData, { new: true });

    if (userId && oldTask) {
      // Track general update
      await this.trackActivity({
        activityType: ActivityHelper.ACTIVITY_TYPES.TASK_UPDATED,
        userId: userId,
        organizationId: task.organization,
        relatedId: task._id,
        relatedType: "task",
        data: {
          taskTitle: task.title,
          changes: ActivityHelper.createComparisonData(
            oldTask.toObject(),
            taskData,
            ["title", "description", "priority", "status", "dueDate"]
          ),
        },
      });

      // Track specific changes
      if (oldTask.status !== taskData.status && taskData.status) {
        await this.trackActivity({
          activityType: ActivityHelper.ACTIVITY_TYPES.TASK_STATUS_CHANGED,
          userId: userId,
          organizationId: task.organization,
          relatedId: task._id,
          relatedType: "task",
          data: {
            taskTitle: task.title,
            oldValue: oldTask.status,
            newValue: taskData.status,
          },
        });

        // Track completion specifically
        if (taskData.status === "Completed") {
          await this.trackActivity({
            activityType: ActivityHelper.ACTIVITY_TYPES.TASK_COMPLETED,
            userId: userId,
            organizationId: task.organization,
            relatedId: task._id,
            relatedType: "task",
            data: {
              taskTitle: task.title,
            },
          });
        }
      }

      if (oldTask.priority !== taskData.priority && taskData.priority) {
        await this.trackActivity({
          activityType: ActivityHelper.ACTIVITY_TYPES.TASK_PRIORITY_CHANGED,
          userId: userId,
          organizationId: task.organization,
          relatedId: task._id,
          relatedType: "task",
          data: {
            taskTitle: task.title,
            oldValue: oldTask.priority,
            newValue: taskData.priority,
          },
        });
      }

      if (oldTask.dueDate !== taskData.dueDate && taskData.dueDate) {
        await this.trackActivity({
          activityType: ActivityHelper.ACTIVITY_TYPES.TASK_DUE_DATE_CHANGED,
          userId: userId,
          organizationId: task.organization,
          relatedId: task._id,
          relatedType: "task",
          data: {
            taskTitle: task.title,
            oldValue: oldTask.dueDate,
            newValue: taskData.dueDate,
          },
        });
      }

      // Update Google Calendar event if task details changed
      if (
        task.assignedTo &&
        task.dueDate &&
        (oldTask.title !== task.title ||
          oldTask.description !== task.description ||
          oldTask.priority !== task.priority ||
          oldTask.dueDate !== task.dueDate ||
          oldTask.status !== task.status)
      ) {
        await this.updateGoogleCalendarEventForTask(task);
      }
    }

    return task;
  }

  async deleteTask(id, userId) {
    const task = await Task.findById(id);
    if (task) {
      await this.trackActivity({
        activityType: ActivityHelper.ACTIVITY_TYPES.TASK_DELETED,
        userId: userId,
        organizationId: task.organization,
        relatedId: id,
        relatedType: "task",
        data: {
          taskTitle: task.title,
        },
      });

      // Delete Google Calendar event if it exists
      if (task.googleCalendarEventId) {
        await this.deleteGoogleCalendarEventForTask(task);
      }
    }
    return await Task.findByIdAndDelete(id);
  }

  // Task Status operations
  async createTaskStatus(statusData) {
    const status = new TaskStatus(statusData);
    return await status.save();
  }

  async getTaskStatuses(organizationId) {
    return await TaskStatus.find({ organizationId }).sort({ order: 1 });
  }

  // Activity operations
  async createActivity(activityData) {
    const Activity = mongoose.model("Activity");
    const activity = new Activity(activityData);
    return await activity.save();
  }

  /**
   * Enhanced activity tracking method
   */
  async trackActivity({
    activityType,
    userId,
    organizationId,
    relatedId,
    relatedType,
    data = {},
  }) {
    try {
      const activityData = ActivityHelper.createActivityData({
        activityType,
        userId,
        organizationId,
        relatedId,
        relatedType,
        data,
      });

      return await this.createActivity(activityData);
    } catch (error) {
      console.error("Error tracking activity:", error);
      // Don't throw error to prevent breaking main operations
      return null;
    }
  }

  async getRecentActivities(limit = 10) {
    const Activity = mongoose.model("Activity");
    return await Activity.find()
      .sort({ createdAt: -1 })
      .limit(limit)
      .populate("user", "name email avatar")
      .lean();
  }

  async getActivitiesForTask(taskId, limit = 20) {
    const Activity = mongoose.model("Activity");
    return await Activity.find({
      relatedId: taskId,
      relatedType: "task",
    })
      .sort({ createdAt: -1 })
      .limit(limit)
      .populate("user", "name email avatar")
      .lean();
  }

  async getActivitiesForOrganization(organizationId, limit = 50) {
    const Activity = mongoose.model("Activity");
    return await Activity.find({
      organization: organizationId,
    })
      .sort({ createdAt: -1 })
      .limit(limit)
      .populate("user", "name email avatar")
      .lean();
  }

  // Dashboard stats
  async getDashboardStats() {
    const [totalTasks, completedTasks, totalUsers, totalProjects] =
      await Promise.all([
        Task.countDocuments(),
        Task.countDocuments({ status: "Completed" }),
        User.countDocuments(),
        Project.countDocuments(),
      ]);

    const pendingTasks = totalTasks - completedTasks;

    return {
      totalTasks,
      completedTasks,
      pendingTasks,
      totalUsers,
      totalProjects,
    };
  }

  // Initialize sample data
  async initializeSampleData() {
    try {
      // Clear existing data for regeneration
      console.log("Cleared existing data for regeneration");
      await Promise.all([
        Organization.deleteMany({}),
        User.deleteMany({}),
        Project.deleteMany({}),
        Task.deleteMany({}),
        TaskStatus.deleteMany({}),
        TaskComment.deleteMany({}),
        TaskAssignment.deleteMany({}),
        TaskAuditLog.deleteMany({}),
        Notification.deleteMany({}),
      ]);

      console.log("Initializing comprehensive sample data...");

      // Create sample organizations
      const organizations = await Organization.insertMany([
        {
          name: "TechCorp Solutions",
          slug: "techcorp-solutions",
          description: "Leading technology solutions provider",
          isActive: true,
          createdAt: new Date("2024-01-15"),
        },
        {
          name: "Digital Innovations",
          slug: "digital-innovations",
          description: "Cutting-edge digital transformation company",
          isActive: true,
          createdAt: new Date("2024-02-10"),
        },
        {
          name: "StartupX",
          slug: "startupx",
          description: "Fast-growing startup in fintech space",
          isActive: true,
          createdAt: new Date("2024-03-05"),
        },
      ]);

      // Create super admin user
      const superAdminPasswordHash = await this.hashPassword("superadmin123");
      const superAdmin = await User.create({
        firstName: "Super",
        lastName: "Admin",
        email: "superadmin@tasksetu.com",
        passwordHash: superAdminPasswordHash,
        role: "super_admin",
        isActive: true,
        emailVerified: true,
        createdAt: new Date("2024-01-01"),
      });

      // Create sample users for each organization
      const sampleUsers = [];

      // TechCorp Solutions users
      const techCorpPasswordHash = await this.hashPassword("password123");
      sampleUsers.push(
        await User.create({
          firstName: "John",
          lastName: "Doe",
          email: "john.doe@techcorp.com",
          passwordHash: techCorpPasswordHash,
          role: "admin",
          organization: organizations[0]._id,
          isActive: true,
          emailVerified: true,
          createdAt: new Date("2024-01-16"),
        }),
        await User.create({
          firstName: "Sarah",
          lastName: "Wilson",
          email: "sarah.wilson@techcorp.com",
          passwordHash: techCorpPasswordHash,
          role: "member",
          organization: organizations[0]._id,
          isActive: true,
          emailVerified: true,
          createdAt: new Date("2024-01-20"),
        })
      );

      // Digital Innovations users
      sampleUsers.push(
        await User.create({
          firstName: "Mike",
          lastName: "Johnson",
          email: "mike.johnson@digitalinnov.com",
          passwordHash: techCorpPasswordHash,
          role: "admin",
          organization: organizations[1]._id,
          isActive: true,
          emailVerified: true,
          createdAt: new Date("2024-02-12"),
        }),
        await User.create({
          firstName: "Emily",
          lastName: "Davis",
          email: "emily.davis@digitalinnov.com",
          passwordHash: techCorpPasswordHash,
          role: "member",
          organization: organizations[1]._id,
          isActive: true,
          emailVerified: true,
          createdAt: new Date("2024-02-15"),
        })
      );

      // StartupX users
      sampleUsers.push(
        await User.create({
          firstName: "Alex",
          lastName: "Chen",
          email: "alex.chen@startupx.com",
          passwordHash: techCorpPasswordHash,
          role: "admin",
          organization: organizations[2]._id,
          isActive: true,
          emailVerified: true,
          createdAt: new Date("2024-03-07"),
        })
      );

      // Add invited users to show different statuses in subscription table
      const inviteToken1 = this.generateEmailVerificationToken();
      const inviteToken2 = this.generateEmailVerificationToken();

      // TechCorp invited users
      await User.create({
        email: "lisa.martinez@techcorp.com",
        roles: ["member"],
        status: "invited",
        organization: organizations[0]._id,
        inviteToken: inviteToken1,
        inviteTokenExpiry: new Date(Date.now() + 7 * 24 * 60 * 60 * 1000),
        invitedBy: sampleUsers[0]._id,
        invitedAt: new Date("2024-06-15"),
        isActive: false,
        emailVerified: false,
        createdAt: new Date("2024-06-15"),
      });

      await User.create({
        email: "david.kim@techcorp.com",
        roles: ["member"],
        status: "invited",
        organization: organizations[0]._id,
        inviteToken: inviteToken2,
        inviteTokenExpiry: new Date(Date.now() + 7 * 24 * 60 * 60 * 1000),
        invitedBy: sampleUsers[0]._id,
        invitedAt: new Date("2024-06-18"),
        isActive: false,
        emailVerified: false,
        createdAt: new Date("2024-06-18"),
      });

      // Create sample projects
      const projects = await Project.insertMany([
        {
          name: "Website Redesign",
          description: "Complete overhaul of the company website",
          status: "active",
          organization: organizations[0]._id,
          owner: sampleUsers[0]._id,
          createdAt: new Date("2024-02-01"),
        },
        {
          name: "Mobile App Development",
          description: "Native iOS and Android app development",
          status: "active",
          organization: organizations[1]._id,
          owner: sampleUsers[2]._id,
          createdAt: new Date("2024-02-15"),
        },
        {
          name: "API Integration",
          description: "Integration with third-party services",
          status: "completed",
          organization: organizations[0]._id,
          owner: sampleUsers[0]._id,
          createdAt: new Date("2024-01-20"),
        },
        {
          name: "Financial Dashboard",
          description: "Real-time financial analytics dashboard",
          status: "active",
          organization: organizations[2]._id,
          owner: sampleUsers[4]._id,
          createdAt: new Date("2024-03-10"),
        },
      ]);

      // Create sample tasks
      await Task.insertMany([
        {
          title: "Homepage Redesign",
          description: "Design new homepage with modern UI",
          status: "in-progress",
          priority: "high",
          organization: organizations[0]._id,
          project: projects[0]._id,
          assignedTo: sampleUsers[1]._id,
          createdBy: sampleUsers[0]._id,
          dueDate: new Date("2024-07-15"),
          createdAt: new Date("2024-06-01"),
        },
        {
          title: "API Documentation",
          description: "Write comprehensive API documentation",
          status: "todo",
          priority: "medium",
          organization: organizations[0]._id,
          project: projects[2]._id,
          assignedTo: sampleUsers[1]._id,
          createdBy: sampleUsers[0]._id,
          dueDate: new Date("2024-07-20"),
          createdAt: new Date("2024-06-05"),
        },
        {
          title: "Mobile UI Components",
          description: "Create reusable UI components for mobile app",
          status: "completed",
          priority: "high",
          organization: organizations[1]._id,
          project: projects[1]._id,
          assignedTo: sampleUsers[3]._id,
          createdBy: sampleUsers[2]._id,
          dueDate: new Date("2024-06-30"),
          createdAt: new Date("2024-05-15"),
        },
        {
          title: "Database Schema Design",
          description: "Design database schema for financial data",
          status: "in-progress",
          priority: "urgent",
          organization: organizations[2]._id,
          project: projects[3]._id,
          assignedTo: sampleUsers[4]._id,
          createdBy: sampleUsers[4]._id,
          dueDate: new Date("2024-07-10"),
          createdAt: new Date("2024-06-10"),
        },
        {
          title: "User Authentication",
          description: "Implement secure user authentication system",
          status: "todo",
          priority: "high",
          organization: organizations[1]._id,
          project: projects[1]._id,
          assignedTo: sampleUsers[2]._id,
          createdBy: sampleUsers[2]._id,
          dueDate: new Date("2024-08-01"),
          createdAt: new Date("2024-06-12"),
        },
        {
          title: "Performance Optimization",
          description: "Optimize application performance and loading times",
          status: "in-progress",
          priority: "medium",
          organization: organizations[0]._id,
          project: projects[0]._id,
          assignedTo: sampleUsers[0]._id,
          createdBy: sampleUsers[0]._id,
          dueDate: new Date("2024-07-25"),
          createdAt: new Date("2024-06-08"),
        },
        {
          title: "Data Visualization",
          description: "Create interactive charts and graphs for dashboard",
          status: "todo",
          priority: "medium",
          organization: organizations[2]._id,
          project: projects[3]._id,
          assignedTo: sampleUsers[4]._id,
          createdBy: sampleUsers[4]._id,
          dueDate: new Date("2024-08-15"),
          createdAt: new Date("2024-06-14"),
        },
        {
          title: "Security Audit",
          description:
            "Comprehensive security audit and vulnerability assessment",
          status: "completed",
          priority: "urgent",
          organization: organizations[1]._id,
          project: projects[1]._id,
          assignedTo: sampleUsers[2]._id,
          createdBy: sampleUsers[2]._id,
          dueDate: new Date("2024-06-20"),
          createdAt: new Date("2024-05-20"),
        },
      ]);

      console.log("Comprehensive sample data initialized successfully");
      console.log(
        `Created ${organizations.length} organizations, ${
          sampleUsers.length + 3
        } users (including 2 invited), ${projects.length} projects, and 8 tasks`
      );
      console.log("Super admin login: superadmin@tasksetu.com / superadmin123");
    } catch (error) {
      console.error("Sample data initialization error:", error);
      throw error;
    }
  }

  // Form operations
  async getForms(organizationId) {
    return await Form.find({ organization: organizationId })
      .populate("createdBy", "firstName lastName email")
      .sort({ createdAt: -1 });
  }

  async getForm(id) {
    return await Form.findById(id)
      .populate("createdBy", "firstName lastName email")
      .populate("organization", "name slug");
  }

  async getFormByAccessLink(accessLink) {
    return await Form.findOne({ accessLink, isPublished: true }).populate(
      "organization",
      "name slug"
    );
  }

  async createForm(formData) {
    // Generate unique access link
    const accessLink = `form-${crypto.randomBytes(8).toString("hex")}`;

    const form = new Form({
      ...formData,
      accessLink,
    });
    return await form.save();
  }

  async updateForm(id, formData) {
    return await Form.findByIdAndUpdate(id, formData, { new: true });
  }

  async deleteForm(id) {
    return await Form.findByIdAndDelete(id);
  }

  async publishForm(id) {
    return await Form.findByIdAndUpdate(
      id,
      { isPublished: true },
      { new: true }
    );
  }

  async unpublishForm(id) {
    return await Form.findByIdAndUpdate(
      id,
      { isPublished: false },
      { new: true }
    );
  }

  // Process Flow operations
  async getProcessFlows(organizationId) {
    return await ProcessFlow.find({ organization: organizationId })
      .populate("createdBy", "firstName lastName email")
      .populate("form", "title")
      .sort({ createdAt: -1 });
  }

  async getProcessFlow(id) {
    return await ProcessFlow.findById(id)
      .populate("createdBy", "firstName lastName email")
      .populate("form", "title fields")
      .populate("steps.assignedTo", "firstName lastName email");
  }

  async createProcessFlow(flowData) {
    const processFlow = new ProcessFlow(flowData);
    return await processFlow.save();
  }

  async updateProcessFlow(id, flowData) {
    return await ProcessFlow.findByIdAndUpdate(id, flowData, { new: true });
  }

  async deleteProcessFlow(id) {
    return await ProcessFlow.findByIdAndDelete(id);
  }

  // Form Response operations
  async getFormResponses(filters = {}) {
    let query = {};

    if (filters.formId) {
      query.form = filters.formId;
    }

    if (filters.status) {
      query.status = filters.status;
    }

    if (filters.organizationId) {
      const forms = await Form.find({
        organization: filters.organizationId,
      }).select("_id");
      const formIds = forms.map((f) => f._id);
      query.form = { $in: formIds };
    }

    return await FormResponse.find(query)
      .populate("form", "title")
      .populate("submittedBy", "firstName lastName email")
      .populate("processFlow", "title")
      .sort({ createdAt: -1 });
  }

  async getFormResponse(id) {
    return await FormResponse.findById(id)
      .populate("form", "title fields")
      .populate("submittedBy", "firstName lastName email")
      .populate("processFlow", "title steps")
      .populate("stepHistory.assignedTo", "firstName lastName email")
      .populate("stepHistory.completedBy", "firstName lastName email");
  }

  async createFormResponse(responseData) {
    const response = new FormResponse(responseData);
    const savedResponse = await response.save();

    // If there's a process flow, create process instance
    if (responseData.processFlow) {
      await this.createProcessInstance({
        processFlow: responseData.processFlow,
        formResponse: savedResponse._id,
        currentSteps: ["start"],
      });
    }

    return savedResponse;
  }

  async updateFormResponse(id, responseData) {
    return await FormResponse.findByIdAndUpdate(id, responseData, {
      new: true,
    });
  }

  async updateResponseStep(responseId, stepData) {
    const response = await FormResponse.findById(responseId);
    if (!response) return null;

    response.stepHistory.push({
      stepId: stepData.stepId,
      stepTitle: stepData.stepTitle,
      status: stepData.status,
      assignedTo: stepData.assignedTo,
      completedBy: stepData.completedBy,
      comments: stepData.comments,
      completedAt: stepData.status === "completed" ? new Date() : undefined,
    });

    response.currentStep = stepData.nextStep || null;

    if (stepData.status === "completed" && !stepData.nextStep) {
      response.status = "completed";
    } else if (stepData.status === "rejected") {
      response.status = "rejected";
    } else {
      response.status = "in_progress";
    }

    return await response.save();
  }

  // Process Instance operations
  async getProcessInstance(responseId) {
    return await ProcessInstance.findOne({ formResponse: responseId })
      .populate("processFlow")
      .populate("formResponse");
  }

  async createProcessInstance(instanceData) {
    const instance = new ProcessInstance(instanceData);
    return await instance.save();
  }

  async updateProcessInstance(id, instanceData) {
    return await ProcessInstance.findByIdAndUpdate(id, instanceData, {
      new: true,
    });
  }

  // Analytics for forms and processes
  async getFormAnalytics(formId, organizationId) {
    const matchStage = formId
      ? { form: formId }
      : { form: { $in: await this.getFormIdsByOrganization(organizationId) } };

    const analytics = await FormResponse.aggregate([
      { $match: matchStage },
      {
        $group: {
          _id: null,
          totalSubmissions: { $sum: 1 },
          completedSubmissions: {
            $sum: { $cond: [{ $eq: ["$status", "completed"] }, 1, 0] },
          },
          inProgressSubmissions: {
            $sum: { $cond: [{ $eq: ["$status", "in_progress"] }, 1, 0] },
          },
          rejectedSubmissions: {
            $sum: { $cond: [{ $eq: ["$status", "rejected"] }, 1, 0] },
          },
        },
      },
    ]);

    return (
      analytics[0] || {
        totalSubmissions: 0,
        completedSubmissions: 0,
        inProgressSubmissions: 0,
        rejectedSubmissions: 0,
      }
    );
  }

  async getFormIdsByOrganization(organizationId) {
    const forms = await Form.find({ organization: organizationId }).select(
      "_id"
    );
    return forms.map((f) => f._id);
  }

  // Role Management Operations
  async getRoles(organizationId) {
    try {
      // Return predefined roles with metadata
      const predefinedRoles = [
        {
          _id: "admin",
          name: "Administrator",
          description: "Full system access with all permissions",
          permissions: [
            "users.view",
            "users.create",
            "users.edit",
            "users.delete",
            "tasks.view",
            "tasks.create",
            "tasks.edit",
            "tasks.delete",
            "projects.view",
            "projects.create",
            "projects.edit",
            "projects.delete",
            "roles.view",
            "roles.create",
            "roles.edit",
            "roles.delete",
            "organizations.view",
            "organizations.edit",
            "reports.view",
            "reports.create",
          ],
          organizationId,
          isSystem: true,
          createdAt: new Date(),
          updatedAt: new Date(),
        },
        {
          _id: "member",
          name: "Member",
          description: "Standard user with basic permissions",
          permissions: [
            "tasks.view",
            "tasks.create",
            "tasks.edit",
            "projects.view",
            "users.view",
          ],
          organizationId,
          isSystem: true,
          createdAt: new Date(),
          updatedAt: new Date(),
        },
        {
          _id: "viewer",
          name: "Viewer",
          description: "Read-only access to tasks and projects",
          permissions: ["tasks.view", "projects.view", "users.view"],
          organizationId,
          isSystem: true,
          createdAt: new Date(),
          updatedAt: new Date(),
        },
      ];

      return predefinedRoles;
    } catch (error) {
      console.error("Get roles error:", error);
      throw error;
    }
  }

  async getRole(roleId) {
    try {
      // Handle predefined system roles
      const predefinedRoles = {
        admin: {
          _id: "admin",
          name: "Administrator",
          description: "Full system access with all permissions",
          permissions: [
            "users.view",
            "users.create",
            "users.edit",
            "users.delete",
            "tasks.view",
            "tasks.create",
            "tasks.edit",
            "tasks.delete",
            "projects.view",
            "projects.create",
            "projects.edit",
            "projects.delete",
            "roles.view",
            "roles.create",
            "roles.edit",
            "roles.delete",
            "organizations.view",
            "organizations.edit",
            "reports.view",
            "reports.create",
          ],
          isSystem: true,
          createdAt: new Date(),
          updatedAt: new Date(),
        },
        member: {
          _id: "member",
          name: "Member",
          description: "Standard user with basic permissions",
          permissions: [
            "tasks.view",
            "tasks.create",
            "tasks.edit",
            "projects.view",
            "users.view",
          ],
          isSystem: true,
          createdAt: new Date(),
          updatedAt: new Date(),
        },
        viewer: {
          _id: "viewer",
          name: "Viewer",
          description: "Read-only access to tasks and projects",
          permissions: ["tasks.view", "projects.view", "users.view"],
          isSystem: true,
          createdAt: new Date(),
          updatedAt: new Date(),
        },
      };

      return predefinedRoles[roleId] || null;
    } catch (error) {
      console.error("Get role error:", error);
      throw error;
    }
  }

  async getRoleByName(name, organizationId) {
    try {
      // Check predefined roles
      const predefinedRoles = ["admin", "member", "viewer"];
      if (predefinedRoles.includes(name.toLowerCase())) {
        return await this.getRole(name.toLowerCase());
      }
      return null;
    } catch (error) {
      console.error("Get role by name error:", error);
      throw error;
    }
  }

  async createRole(roleData) {
    try {
      // For now, return a success response since we're using predefined roles
      // In a full implementation, this would create custom roles in the database
      throw new Error(
        "Creating custom roles is not yet implemented. Please use predefined roles: admin, member, viewer"
      );
    } catch (error) {
      console.error("Create role error:", error);
      throw error;
    }
  }

  async updateRole(roleId, updateData) {
    try {
      // For now, return a success response since we're using predefined roles
      // In a full implementation, this would update custom roles in the database
      throw new Error(
        "Updating system roles is not allowed. Only custom roles can be modified."
      );
    } catch (error) {
      console.error("Update role error:", error);
      throw error;
    }
  }

  async deleteRole(roleId) {
    try {
      // For now, return a success response since we're using predefined roles
      // In a full implementation, this would delete custom roles from the database
      throw new Error(
        "Deleting system roles is not allowed. Only custom roles can be deleted."
      );
    } catch (error) {
      console.error("Delete role error:", error);
      throw error;
    }
  }

  async getUsersByRole(roleId) {
    try {
      const users = await User.find({
        role: roleId,
      }).select("_id firstName lastName email role createdAt");

      return users;
    } catch (error) {
      console.error("Get users by role error:", error);
      throw error;
    }
  }

  // Report Generation Operations
  async generateReportData(filters) {
    try {
      const {
        organizationId,
        dateRange,
        userId,
        projectId,
        status,
        department,
      } = filters;

      // Build task query
      let taskQuery = { organization: organizationId };

      if (dateRange.startDate && dateRange.endDate) {
        taskQuery.createdAt = {
          $gte: dateRange.startDate,
          $lte: dateRange.endDate,
        };
      }

      if (userId) taskQuery.assignedTo = userId;
      if (projectId) taskQuery.project = projectId;
      if (status) taskQuery.status = status;

      // Get tasks with populated data
      const tasks = await Task.find(taskQuery)
        .populate("assignedTo", "firstName lastName email department")
        .populate("project", "name")
        .populate("createdBy", "firstName lastName")
        .sort({ createdAt: -1 });

      // Filter by department if specified
      const filteredTasks = department
        ? tasks.filter((task) => task.assignedTo?.department === department)
        : tasks;

      // Generate summary statistics
      const summary = {
        totalUsers: await User.countDocuments({ organization: organizationId }),
        totalTasks: filteredTasks.length,
        avgCompletion: this.calculateAverageCompletion(filteredTasks),
        overdueTasks: filteredTasks.filter(
          (task) =>
            task.dueDate &&
            new Date(task.dueDate) < new Date() &&
            task.status !== "completed"
        ).length,
      };

      // Generate user performance data
      const userPerformance = await this.generateUserPerformanceData(
        filteredTasks,
        organizationId
      );

      // Generate user task data for charts
      const userTaskData = await this.generateUserTaskChartData(filteredTasks);

      // Generate status distribution data
      const statusDistribution = this.generateStatusDistribution(filteredTasks);

      // Generate trend data
      const trendData = await this.generateTrendData(organizationId, dateRange);

      // Format task details
      const taskDetails = filteredTasks.map((task) => ({
        _id: task._id,
        title: task.title,
        assignedTo: task.assignedTo,
        project: task.project,
        status: task.status,
        priority: task.priority,
        dueDate: task.dueDate,
        progress: task.progress || 0,
        createdAt: task.createdAt,
      }));

      return {
        summary,
        userPerformance,
        userTaskData,
        statusDistribution,
        trendData,
        taskDetails,
      };
    } catch (error) {
      console.error("Generate report data error:", error);
      throw error;
    }
  }

  calculateAverageCompletion(tasks) {
    if (tasks.length === 0) return 0;

    const totalProgress = tasks.reduce((sum, task) => {
      if (task.status === "completed") return sum + 100;
      return sum + (task.progress || 0);
    }, 0);

    return Math.round(totalProgress / tasks.length);
  }

  async generateUserPerformanceData(tasks, organizationId) {
    try {
      // Get all users in the organization
      const users = await User.find({ organization: organizationId }).select(
        "_id firstName lastName email department"
      );

      const userStats = users.map((user) => {
        const userTasks = tasks.filter(
          (task) =>
            task.assignedTo &&
            task.assignedTo._id.toString() === user._id.toString()
        );

        const completedTasks = userTasks.filter(
          (task) => task.status === "completed"
        ).length;
        const inProgressTasks = userTasks.filter(
          (task) => task.status === "in-progress"
        ).length;
        const overdueTasks = userTasks.filter(
          (task) =>
            task.dueDate &&
            new Date(task.dueDate) < new Date() &&
            task.status !== "completed"
        ).length;

        const progressPercentage =
          userTasks.length > 0
            ? Math.round((completedTasks / userTasks.length) * 100)
            : 0;

        return {
          userId: user._id,
          userName: `${user.firstName} ${user.lastName}`,
          userEmail: user.email,
          department: user.department,
          totalTasks: userTasks.length,
          completedTasks,
          inProgressTasks,
          overdueTasks,
          progressPercentage,
          hoursLogged: 0, // Placeholder for time tracking feature
        };
      });

      return userStats.sort((a, b) => b.totalTasks - a.totalTasks);
    } catch (error) {
      console.error("Generate user performance data error:", error);
      throw error;
    }
  }

  async generateUserTaskChartData(tasks) {
    try {
      const userTaskMap = new Map();

      tasks.forEach((task) => {
        if (task.assignedTo) {
          const userId = task.assignedTo._id.toString();
          const userName = `${task.assignedTo.firstName} ${task.assignedTo.lastName}`;

          if (!userTaskMap.has(userId)) {
            userTaskMap.set(userId, {
              userName,
              totalTasks: 0,
              completedTasks: 0,
            });
          }

          const userData = userTaskMap.get(userId);
          userData.totalTasks++;

          if (task.status === "completed") {
            userData.completedTasks++;
          }
        }
      });

      return Array.from(userTaskMap.values())
        .sort((a, b) => b.totalTasks - a.totalTasks)
        .slice(0, 10); // Top 10 users
    } catch (error) {
      console.error("Generate user task chart data error:", error);
      throw error;
    }
  }

  generateStatusDistribution(tasks) {
    const statusMap = new Map();

    tasks.forEach((task) => {
      const status = task.status || "unknown";
      statusMap.set(status, (statusMap.get(status) || 0) + 1);
    });

    return Array.from(statusMap.entries()).map(([name, value]) => ({
      name: name.charAt(0).toUpperCase() + name.slice(1).replace("-", " "),
      value,
    }));
  }

  async generateTrendData(organizationId, dateRange) {
    try {
      // Simplified trend data to avoid complex queries
      const mockTrendData = [
        {
          date: dateRange.startDate.toISOString().split("T")[0],
          completed: 5,
          created: 8,
          overdue: 2,
        },
        {
          date: new Date(dateRange.startDate.getTime() + 24 * 60 * 60 * 1000)
            .toISOString()
            .split("T")[0],
          completed: 3,
          created: 6,
          overdue: 1,
        },
        {
          date: new Date(dateRange.startDate.getTime() + 48 * 60 * 60 * 1000)
            .toISOString()
            .split("T")[0],
          completed: 7,
          created: 9,
          overdue: 3,
        },
        {
          date: new Date(dateRange.startDate.getTime() + 72 * 60 * 60 * 1000)
            .toISOString()
            .split("T")[0],
          completed: 4,
          created: 5,
          overdue: 2,
        },
        {
          date: dateRange.endDate.toISOString().split("T")[0],
          completed: 6,
          created: 7,
          overdue: 1,
        },
      ];

      return mockTrendData;
    } catch (error) {
      console.error("Generate trend data error:", error);
      return [];
    }
  }

  async generateCSVReport(reportData) {
    try {
      const headers = [
        "User Name",
        "Email",
        "Department",
        "Total Tasks",
        "Completed Tasks",
        "In Progress Tasks",
        "Overdue Tasks",
        "Progress Percentage",
        "Hours Logged",
      ];

      const rows = reportData.userPerformance.map((user) => [
        user.userName,
        user.userEmail,
        user.department || "N/A",
        user.totalTasks,
        user.completedTasks,
        user.inProgressTasks,
        user.overdueTasks,
        user.progressPercentage + "%",
        user.hoursLogged + "h",
      ]);

      const csvContent = [
        headers.join(","),
        ...rows.map((row) => row.map((cell) => `"${cell}"`).join(",")),
      ].join("\n");

      return csvContent;
    } catch (error) {
      console.error("Generate CSV report error:", error);
      throw error;
    }
  }

  // Super Admin Methods
  async getAllCompanies() {
    console.log("Fetching all companies from database...");
    const companies = await Organization.find({}).sort({ createdAt: -1 });

    console.log("Raw companies found:", companies.length);

    // Get stats for each company
    const companiesWithStats = await Promise.all(
      companies.map(async (company) => {
        const userCount = await User.countDocuments({
          $or: [{ organizationId: company._id }, { organization: company._id }],
        });
        const projectCount = await Project.countDocuments({
          $or: [{ organizationId: company._id }, { organization: company._id }],
        });
        const taskCount = await Task.countDocuments({
          $or: [{ organizationId: company._id }, { organization: company._id }],
        });
        const formCount = await Form.countDocuments({
          $or: [{ organizationId: company._id }, { organization: company._id }],
        });

        const companyData = {
          ...company.toObject(),
          userCount,
          projectCount,
          taskCount,
          formCount,
          stats: {
            users: userCount,
            projects: projectCount,
            tasks: taskCount,
            forms: formCount,
          },
        };

        console.log(
          `Company ${company.name}: ${userCount} users, ${projectCount} projects`
        );
        return companyData;
      })
    );

    console.log("Companies with stats prepared:", companiesWithStats.length);
    return companiesWithStats;
  }

  async getCompanyDetails(companyId) {
    const company = await Organization.findById(companyId);

    if (!company) return null;

    // Get company statistics
    const userCount = await User.countDocuments({ organizationId: companyId });
    const projectCount = await Project.countDocuments({
      organizationId: companyId,
    });
    const taskCount = await Task.countDocuments({ organizationId: companyId });
    const formCount = await Form.countDocuments({ organization: companyId });

    return {
      ...company.toObject(),
      stats: {
        users: userCount,
        projects: projectCount,
        tasks: taskCount,
        forms: formCount,
      },
    };
  }

  async getAllUsersAcrossCompanies() {
    console.log("Fetching all users across companies...");

    // Get all users with organization info
    const users = await User.find({})
      .populate("organizationId", "name slug")
      .populate("organization", "name slug")
      .sort({ createdAt: -1 });

    console.log("Raw users found:", users.length);

    // Transform users to include organization name consistently
    const transformedUsers = users.map((user) => {
      const userObj = user.toObject();

      // Get organization name from either field
      let organizationName = "Individual User";
      if (userObj.organizationId?.name) {
        organizationName = userObj.organizationId.name;
      } else if (userObj.organization?.name) {
        organizationName = userObj.organization.name;
      }

      return {
        ...userObj,
        organizationName,
        // Ensure consistent status field
        status: userObj.status || (userObj.isActive ? "active" : "inactive"),
      };
    });

    console.log("Transformed users prepared:", transformedUsers.length);
    return transformedUsers;
  }

  async getPlatformAnalytics() {
    const totalCompanies = await Organization.countDocuments({});
    const totalUsers = await User.countDocuments({});
    const totalProjects = await Project.countDocuments({});
    const totalTasks = await Task.countDocuments({});
    const totalForms = await Form.countDocuments({});

    // Get recent activity across all companies
    const recentUsers = await User.find({})
      .sort({ createdAt: -1 })
      .limit(10)
      .populate("organizationId", "name");

    const recentTasks = await Task.find({})
      .sort({ createdAt: -1 })
      .limit(10)
      .populate("organizationId", "name")
      .populate("assignedTo", "firstName lastName");

    // Company growth over time
    const companyGrowth = await Organization.aggregate([
      {
        $group: {
          _id: {
            year: { $year: "$createdAt" },
            month: { $month: "$createdAt" },
          },
          count: { $sum: 1 },
        },
      },
      { $sort: { "_id.year": 1, "_id.month": 1 } },
    ]);

    return {
      overview: {
        totalCompanies,
        totalUsers,
        totalProjects,
        totalTasks,
        totalForms,
      },
      recentActivity: {
        users: recentUsers,
        tasks: recentTasks,
      },
      growth: companyGrowth,
    };
  }

  async updateCompanyStatus(companyId, status) {
    return await Organization.findByIdAndUpdate(
      companyId,
      { isActive: status },
      { new: true }
    );
  }

  async assignCompanyAdmin(companyId, userId) {
    return await User.findByIdAndUpdate(
      userId,
      {
        role: "admin",
        organizationId: companyId,
      },
      { new: true }
    );
  }

  async getSystemLogs(limit = 100) {
    return await TaskAuditLog.find({})
      .populate("userId", "firstName lastName email")
      .populate("taskId", "title")
      .populate("organizationId", "name")
      .sort({ createdAt: -1 })
      .limit(limit);
  }

  async createSuperAdmin(userData) {
    const superAdminData = {
      ...userData,
      role: "super_admin",
      isActive: true,
      emailVerified: true,
    };

    if (userData.password) {
      superAdminData.passwordHash = await this.hashPassword(userData.password);
    }

    const superAdmin = new User(superAdminData);
    return await superAdmin.save();
  }

  // Authentication Methods for User Management Module

  // Pending User Operations
  async createPendingUser(userData) {
    const pendingUser = new PendingUser(userData);
    return await pendingUser.save();
  }

  async getPendingUserByEmail(email) {
    return await PendingUser.findOne({ email });
  }

  async updatePendingUser(id, updateData) {
    return await PendingUser.findByIdAndUpdate(id, updateData, { new: true });
  }

  async deletePendingUser(id) {
    return await PendingUser.findByIdAndDelete(id);
  }

  // User Authentication Methods
  async getUserByResetToken(token) {
    return await User.findOne({
      passwordResetToken: token,
      passwordResetExpires: { $gt: new Date() },
    });
  }

  async getOrganizationBySlug(slug) {
    return await Organization.findOne({ slug });
  }

  // User Invitation and Management Methods
  async inviteUserToOrganization(inviteData) {
    const {
      email,
      organizationId,
      roles,
      invitedBy,
      invitedByName,
      organizationName,
      name,
      licenseId,
      department,
      designation,
      location,
      phone,
      sendEmail = true,
    } = inviteData;

    // ✅ Correct field for organization check
    const existingUser = await User.findOne({
      email: email.toLowerCase(),
      organization_id: organizationId,
    });

    if (existingUser) {
      throw new Error(`${email} is already invited to your organization.`);
    }

    // ✅ Generate token
    const inviteToken = crypto.randomBytes(32).toString("hex");
    const inviteTokenExpiry = new Date(Date.now() + 60 * 1000); // 1 minute

    // ✅ Split name into firstName & lastName
    const [firstName = "", ...lastParts] = (name || "").trim().split(" ");
    const lastName = lastParts.join(" ");

    // ✅ Create invited user
    const invitedUser = new User({
      email,
      role: roles,
      roles: [],
      organization_id: organizationId,
      status: "invited",
      isActive: false,
      emailVerified: false,
      inviteToken,
      inviteTokenExpiry,
      invitedBy,
      invitedAt: new Date(),
      licenseId: licenseId || null,
      department: department || null,
      designation: designation || null,
      location: location || null,
      phone: phone || null,
      firstName,
      lastName,
    });

    const savedUser = await invitedUser.save();

    // ✅ Send email if allowed
    if (sendEmail) {
      await this.sendInvitationEmail(
        email,
        inviteToken,
        organizationName,
        roles,
        invitedByName,
        name
      );
    }

    return savedUser;
  }

  // async inviteUserToOrganization(inviteData) {
  //   const { email, organizationId, roles, invitedBy, invitedByName, organizationName } = inviteData;

  //   // Check if user already exists in this organization (active or invited)
  //   const existingUser = await User.findOne({
  //     email: email.toLowerCase(),
  //     organization: organizationId
  //   });

  //   if (existingUser) {
  //     // Return error for duplicate validation
  //     throw new Error(`${email} is already invited to your organization.`);
  //   }

  //   // Generate invitation token (48 hours expiry as requested)
  //   const inviteToken = crypto.randomBytes(32).toString('hex');
  //   const inviteTokenExpiry = new Date(Date.now() + 48 * 60 * 60 * 1000); // 48 hours

  //   // Create invited user record with proper status
  //   const invitedUser = new User({
  //     email,
  //     role: roles.includes('admin') || roles.includes('org_admin') ? 'admin' : 'member',
  //     roles: roles, // Store full roles array
  //     organization: organizationId, // Use 'organization' field from schema
  //     status: 'invited', // Use 'invited' status to avoid validation requirements
  //     isActive: false,
  //     emailVerified: false,
  //     inviteToken,
  //     inviteTokenExpiry,
  //     invitedBy,
  //     invitedAt: new Date()
  //     // firstName, lastName, and passwordHash not required for invited status
  //   });

  //   const savedUser = await invitedUser.save();

  //   // Send invitation email
  //   await this.sendInvitationEmail(email, inviteToken, organizationName, roles, invitedByName);

  //   return savedUser;
  // }

  async getInvitedUser(token) {
    return await User.findOne({
      inviteToken: token,
      inviteTokenExpiry: { $gt: new Date() },
      status: "invited",
    });
  }

  async completeUserInvitation(token, userData) {
    try {
      const { firstName, lastName = "", password } = userData;

      const user = await this.getUserByInviteToken(token);
      if (!user) {
        return {
          success: false,
          message: "Invalid or expired invitation token",
        };
      }

      // Hash password
      const passwordHash = await this.hashPassword(password);

      // Update user to active status and invalidate token
      const updatedUser = await User.findByIdAndUpdate(
        user._id,
        {
          firstName,
          lastName,
          passwordHash,
          status: "active",
          isActive: true,
          emailVerified: true,
          inviteToken: null,
          inviteTokenExpiry: null,
          completedAt: new Date(),
        },
        { new: true }
      );

      if (!updatedUser) {
        return {
          success: false,
          message: "Failed to complete user registration",
        };
      }

      return {
        success: true,
        user: updatedUser,
        message: "Account created successfully",
      };
    } catch (error) {
      console.error("Complete user invitation error:", error);
      return {
        success: false,
        message: error.message || "Failed to complete invitation",
      };
    }
  }

  // Organization License Management
  async getOrganizationLicenseInfo(organizationId) {
    const organization = await Organization.findById(organizationId);
    if (!organization) {
      throw new Error("Organization not found");
    }

    const activeUsers = await User.countDocuments({
      organization: organizationId,
      isActive: true,
    });

    const totalLicenses = organization.maxUsers || 10; // Default 10 users
    const usedLicenses = activeUsers;
    const availableSlots = Math.max(0, totalLicenses - usedLicenses);

    return {
      totalLicenses,
      licenseType: organization.subscriptionType || "Monthly",
      usedLicenses,
      availableSlots,
    };
  }

  // Send user invitation email
  async sendInvitationEmail(
    email,
    inviteToken,
    organizationName,
    roles,
    invitedByName,
    name
  ) {
    return await emailService.sendInvitationEmail(
      email,
      inviteToken,
      organizationName,
      roles,
      invitedByName,
      name
    );
  }

  // Get all pending users
  async getAllPendingUsers() {
    return await PendingUser.find({});
  }

  // Get user by invite token - only return if still pending invitation
  async getUserByInviteToken(token) {
    return await User.findOne({
      inviteToken: token,
      status: "invited", // Must be invited status
      inviteTokenExpiry: { $gt: new Date() }, // Token not expired
      passwordHash: { $exists: false }, // No password set yet
    });
  }

  // Find invited user by token regardless of expiry (for resend flows)
  async getUserByExactInviteToken(token) {
    return await User.findOne({ inviteToken: token, status: "invited" });
  }

  // Find invited user by email (case-insensitive), regardless of expiry
  async getInvitedUserByEmail(email) {
    return await User.findOne({ email: email.toLowerCase(), status: "invited" });
  }

  // Get user by email verification token
  async getUserByVerificationToken(token) {
    return await User.findOne({
      emailVerificationToken: token,
      status: "pending", // Must be pending verification
      emailVerificationExpires: { $gt: new Date() }, // Token not expired
    });
  }

  // Get organization users with detailed info
  async getOrganizationUsersDetailed(organizationId) {
    return await User.find({ organization: organizationId })
      .select(
        "firstName lastName email role roles status isActive emailVerified inviteToken inviteTokenExpiry lastLoginAt createdAt invitedBy invitedAt department designation location assignedTasks completedTasks"
      )
      .populate("invitedBy", "firstName lastName email")
      .sort({ createdAt: -1 });
  }

  // Task operations
  // async createTask(taskData) {
  //   const task = new Task(taskData);
  //   return await task.save();
  // }

  async getTaskById(id) {
    console.log("DEBUG - getTaskById called with id:", id);
    const task = await Task.findById(id)
      .populate("assignedTo", "firstName lastName email")
      .populate("createdBy", "firstName lastName email")
      .populate("project", "name")
      .populate("organization", "name");

    console.log("DEBUG - Found task:", task ? "Yes" : "No");

    if (task) {
<<<<<<< HEAD
      console.log("DEBUG - Looking for subtasks with parentTaskId:", id);
      // Get subtasks for this task
      const subtasks = await Task.find({
        parentTaskId: id,
        isDeleted: { $ne: true },
=======
      console.log('DEBUG - Looking for subtasks with parentTask:', id);
      // Get subtasks for this task
      const subtasks = await Task.find({
        parentTask: id,
        isDeleted: { $ne: true }
>>>>>>> a67973a0
      })
        .populate("assignedTo", "firstName lastName email")
        .populate("createdBy", "firstName lastName email")
        .sort({ createdAt: 1 });

<<<<<<< HEAD
      console.log("DEBUG - Found subtasks count:", subtasks.length);
      console.log(
        "DEBUG - Subtasks details:",
        subtasks.map((s) => ({
          id: s._id,
          title: s.title,
          parentTaskId: s.parentTaskId,
        }))
      );
=======
      console.log('DEBUG - Found subtasks count:', subtasks.length);
      console.log('DEBUG - Subtasks details:', subtasks.map(s => ({ id: s._id, title: s.title, parentTask: s.parentTask })));
>>>>>>> a67973a0

      // Convert to plain object and add subtasks
      const taskObj = task.toObject();
      taskObj.subtasks = subtasks;
      console.log(
        "DEBUG - Final taskObj has subtasks:",
        taskObj.subtasks ? taskObj.subtasks.length : "undefined"
      );
      return taskObj;
    }

    return task;
  }

  async getTasksByFilter(filter, options = {}) {
    const { page = 1, limit = 50, sort = { createdAt: -1 } } = options;
    const skip = (page - 1) * limit;

    const tasks = await Task.find(filter)
      .populate("assignedTo", "firstName lastName email status")
      .populate("createdBy", "firstName lastName email")
      .populate("project", "name")
      .sort(sort)
      .skip(skip)
      .limit(limit);

    // Get subtasks for each task
    if (tasks && tasks.length > 0) {
      const tasksWithSubtasks = [];
      for (let task of tasks) {
        const subtasks = await Task.find({
          parentTaskId: task._id,
          isDeleted: { $ne: true },
        })
          .populate("assignedTo", "firstName lastName email")
          .populate("createdBy", "firstName lastName email")
          .sort({ createdAt: 1 });

        // Convert to plain object and add subtasks
        const taskObj = task.toObject();
        taskObj.subtasks = subtasks;
        tasksWithSubtasks.push(taskObj);
      }
      return tasksWithSubtasks;
    }

    return tasks;
  }

  // async updateTask(id, updateData) {
  //   return await Task.findByIdAndUpdate(id, updateData, { new: true });
  // }

  // async deleteTask(id) {
  //   return await Task.findByIdAndUpdate(id, { isDeleted: true }, { new: true });
  // }

  // Task approval operations
  async createTaskApproval(approvalData) {
    // For MongoDB, we'll store approvals as part of the task document
    const task = await Task.findById(approvalData.taskId);
    if (!task.approvalRecords) {
      task.approvalRecords = [];
    }

    const approval = {
      approverId: approvalData.approverId,
      status: approvalData.status,
      comment: approvalData.comment || "",
      createdAt: new Date(),
    };

    task.approvalRecords.push(approval);
    await task.save();

    // Track approval activity
    const activityType =
      approvalData.status === "approved"
        ? ActivityHelper.ACTIVITY_TYPES.APPROVAL_APPROVED
        : approvalData.status === "rejected"
        ? ActivityHelper.ACTIVITY_TYPES.APPROVAL_REJECTED
        : ActivityHelper.ACTIVITY_TYPES.APPROVAL_REQUESTED;

    await this.trackActivity({
      activityType,
      userId: approvalData.approverId,
      organizationId: task.organization,
      relatedId: task._id,
      relatedType: "task",
      data: {
        taskTitle: task.title,
        approvalStatus: approvalData.status,
        comment: approvalData.comment,
      },
    });

    return approval;
  }

  async getTaskApprovals(taskId) {
    const task = await Task.findById(taskId);
    return task?.approvalRecords || [];
  }

  async getTaskApprovalByTaskAndUser(taskId, userId) {
    const task = await Task.findById(taskId);
    return task?.approvalRecords?.find(
      (approval) => approval.approverId.toString() === userId.toString()
    );
  }

  async updateTaskApproval(approvalId, updateData) {
    // Since we're storing approvals in the task document for simplicity,
    // we need to handle this differently - this method should update by approval ID
    const task = await Task.findOne({ "approvalRecords._id": approvalId });
    if (task) {
      const approval = task.approvalRecords.id(approvalId);
      if (approval) {
        const oldStatus = approval.status;
        Object.assign(approval, updateData);
        await task.save();

        // Track approval update activity
        if (oldStatus !== updateData.status) {
          const activityType =
            updateData.status === "approved"
              ? ActivityHelper.ACTIVITY_TYPES.APPROVAL_APPROVED
              : updateData.status === "rejected"
              ? ActivityHelper.ACTIVITY_TYPES.APPROVAL_REJECTED
              : ActivityHelper.ACTIVITY_TYPES.APPROVAL_REQUESTED;

          await this.trackActivity({
            activityType,
            userId: approval.approverId,
            organizationId: task.organization,
            relatedId: task._id,
            relatedType: "task",
            data: {
              taskTitle: task.title,
              approvalStatus: updateData.status,
              oldStatus,
              comment: updateData.comment,
            },
          });
        }

        return approval;
      }
    }
    return null;
  }

  // Subtask operations with activity tracking
  async createSubtask(subtaskData) {
    // Subtasks are stored as regular tasks with parentTaskId
    const subtask = new Task({
      ...subtaskData,
      isSubtask: true,
    });
    const savedSubtask = await subtask.save();

    // Get parent task for activity tracking
    const parentTask = await Task.findById(subtaskData.parentTaskId);

    if (parentTask) {
      await this.trackActivity({
        activityType: ActivityHelper.ACTIVITY_TYPES.SUBTASK_CREATED,
        userId: subtaskData.createdBy,
        organizationId: subtaskData.organization,
        relatedId: parentTask._id,
        relatedType: "task",
        data: {
          taskTitle: parentTask.title,
          subtaskTitle: subtaskData.title,
          subtaskId: savedSubtask._id,
        },
      });
    }

    return savedSubtask;
  }

  async updateSubtask(id, subtaskData, userId) {
    const oldSubtask = await Task.findById(id);
    const subtask = await Task.findByIdAndUpdate(id, subtaskData, {
      new: true,
    });

    if (oldSubtask && oldSubtask.parentTaskId) {
      const parentTask = await Task.findById(oldSubtask.parentTaskId);

      if (parentTask) {
        // Track general subtask update
        await this.trackActivity({
          activityType: ActivityHelper.ACTIVITY_TYPES.SUBTASK_UPDATED,
          userId: userId,
          organizationId: subtask.organization,
          relatedId: parentTask._id,
          relatedType: "task",
          data: {
            taskTitle: parentTask.title,
            subtaskTitle: subtask.title,
            subtaskId: subtask._id,
          },
        });

        // Track subtask completion
        if (
          oldSubtask.status !== subtaskData.status &&
          subtaskData.status === "Completed"
        ) {
          await this.trackActivity({
            activityType: ActivityHelper.ACTIVITY_TYPES.SUBTASK_COMPLETED,
            userId: userId,
            organizationId: subtask.organization,
            relatedId: parentTask._id,
            relatedType: "task",
            data: {
              taskTitle: parentTask.title,
              subtaskTitle: subtask.title,
              subtaskId: subtask._id,
            },
          });
        }

        // Track subtask status changes
        if (oldSubtask.status !== subtaskData.status && subtaskData.status) {
          await this.trackActivity({
            activityType: ActivityHelper.ACTIVITY_TYPES.SUBTASK_STATUS_CHANGED,
            userId: userId,
            organizationId: subtask.organization,
            relatedId: parentTask._id,
            relatedType: "task",
            data: {
              taskTitle: parentTask.title,
              subtaskTitle: subtask.title,
              oldValue: oldSubtask.status,
              newValue: subtaskData.status,
              subtaskId: subtask._id,
            },
          });
        }
      }
    }

    return subtask;
  }

  async deleteSubtask(id, userId) {
    const subtask = await Task.findById(id);

    if (subtask && subtask.parentTaskId) {
      const parentTask = await Task.findById(subtask.parentTaskId);

      if (parentTask) {
        await this.trackActivity({
          activityType: ActivityHelper.ACTIVITY_TYPES.SUBTASK_DELETED,
          userId: userId,
          organizationId: subtask.organization,
          relatedId: parentTask._id,
          relatedType: "task",
          data: {
            taskTitle: parentTask.title,
            subtaskTitle: subtask.title,
            subtaskId: subtask._id,
          },
        });
      }
    }

    return await Task.findByIdAndDelete(id);
  }

  // Comment operations with activity tracking
  async addTaskComment(commentData) {
    const comment = new TaskComment(commentData);
    const savedComment = await comment.save();

    // Get task for activity tracking
    const task = await Task.findById(commentData.taskId);

    if (task) {
      await this.trackActivity({
        activityType: ActivityHelper.ACTIVITY_TYPES.COMMENT_ADDED,
        userId: commentData.authorId,
        organizationId: task.organization,
        relatedId: task._id,
        relatedType: "task",
        data: {
          taskTitle: task.title,
          commentId: savedComment._id,
          commentPreview: commentData.content.substring(0, 100),
        },
      });
    }

    return savedComment;
  }

  async updateTaskComment(id, commentData, userId) {
    const comment = await TaskComment.findByIdAndUpdate(id, commentData, {
      new: true,
    });

    if (comment) {
      const task = await Task.findById(comment.taskId);

      if (task) {
        await this.trackActivity({
          activityType: ActivityHelper.ACTIVITY_TYPES.COMMENT_UPDATED,
          userId: userId,
          organizationId: task.organization,
          relatedId: task._id,
          relatedType: "task",
          data: {
            taskTitle: task.title,
            commentId: comment._id,
          },
        });
      }
    }

    return comment;
  }

  async deleteTaskComment(id, userId) {
    const comment = await TaskComment.findById(id);

    if (comment) {
      const task = await Task.findById(comment.taskId);

      if (task) {
        await this.trackActivity({
          activityType: ActivityHelper.ACTIVITY_TYPES.COMMENT_DELETED,
          userId: userId,
          organizationId: task.organization,
          relatedId: task._id,
          relatedType: "task",
          data: {
            taskTitle: task.title,
            commentId: comment._id,
          },
        });
      }
    }

    return await TaskComment.findByIdAndDelete(id);
  }

  // Task assignment operations with activity tracking
  async assignTask(taskId, assignedTo, userId) {
    const task = await Task.findById(taskId);
    const oldAssignedTo = task.assignedTo;

    task.assignedTo = assignedTo;
    await task.save();

    // Get assigned user info
    const assignedUser = await User.findById(assignedTo);
    const assignedUserName = assignedUser
      ? `${assignedUser.firstName} ${assignedUser.lastName}`.trim() ||
        assignedUser.email
      : "Unknown User";

    await this.trackActivity({
      activityType: ActivityHelper.ACTIVITY_TYPES.TASK_ASSIGNED,
      userId: userId,
      organizationId: task.organization,
      relatedId: task._id,
      relatedType: "task",
      data: {
        taskTitle: task.title,
        assignedTo: assignedUserName,
        assignedToId: assignedTo,
      },
    });

    return task;
  }

  async unassignTask(taskId, userId) {
    const task = await Task.findById(taskId);
    const oldAssignedTo = task.assignedTo;

    // Get old assigned user info
    let oldAssignedUserName = "Unknown User";
    if (oldAssignedTo) {
      const oldAssignedUser = await User.findById(oldAssignedTo);
      oldAssignedUserName = oldAssignedUser
        ? `${oldAssignedUser.firstName} ${oldAssignedUser.lastName}`.trim() ||
          oldAssignedUser.email
        : "Unknown User";
    }

    task.assignedTo = null;
    await task.save();

    await this.trackActivity({
      activityType: ActivityHelper.ACTIVITY_TYPES.TASK_UNASSIGNED,
      userId: userId,
      organizationId: task.organization,
      relatedId: task._id,
      relatedType: "task",
      data: {
        taskTitle: task.title,
        assignedTo: oldAssignedUserName,
      },
    });

    return task;
  }

  // File attachment operations with activity tracking
  async attachFileToTask(taskId, fileData, userId) {
    const task = await Task.findById(taskId);

    if (task) {
      if (!task.attachments) {
        task.attachments = [];
      }

      task.attachments.push(fileData);
      await task.save();

      await this.trackActivity({
        activityType: ActivityHelper.ACTIVITY_TYPES.FILE_ATTACHED,
        userId: userId,
        organizationId: task.organization,
        relatedId: task._id,
        relatedType: "task",
        data: {
          taskTitle: task.title,
          fileName: fileData.originalName || fileData.name,
          fileSize: fileData.size,
        },
      });
    }

    return task;
  }

  async removeFileFromTask(taskId, fileId, userId) {
    const task = await Task.findById(taskId);

    if (task && task.attachments) {
      const fileIndex = task.attachments.findIndex(
        (file) => file._id.toString() === fileId
      );

      if (fileIndex > -1) {
        const removedFile = task.attachments[fileIndex];
        task.attachments.splice(fileIndex, 1);
        await task.save();

        await this.trackActivity({
          activityType: ActivityHelper.ACTIVITY_TYPES.FILE_REMOVED,
          userId: userId,
          organizationId: task.organization,
          relatedId: task._id,
          relatedType: "task",
          data: {
            taskTitle: task.title,
            fileName: removedFile.originalName || removedFile.name,
          },
        });
      }
    }

    return task;
  }

  // Project operations
  async getProjectsByOrganization(organizationId) {
    return await Project.find({
      $or: [
        { organization: organizationId },
        { organizationId: organizationId },
      ],
    }).sort({ createdAt: -1 });
  }

  // async getProject(id) {
  //   return await Project.findById(id);
  // }
}

export const storage = new MongoStorage();<|MERGE_RESOLUTION|>--- conflicted
+++ resolved
@@ -2361,38 +2361,18 @@
     console.log("DEBUG - Found task:", task ? "Yes" : "No");
 
     if (task) {
-<<<<<<< HEAD
-      console.log("DEBUG - Looking for subtasks with parentTaskId:", id);
-      // Get subtasks for this task
-      const subtasks = await Task.find({
-        parentTaskId: id,
-        isDeleted: { $ne: true },
-=======
       console.log('DEBUG - Looking for subtasks with parentTask:', id);
       // Get subtasks for this task
       const subtasks = await Task.find({
         parentTask: id,
         isDeleted: { $ne: true }
->>>>>>> a67973a0
       })
         .populate("assignedTo", "firstName lastName email")
         .populate("createdBy", "firstName lastName email")
         .sort({ createdAt: 1 });
 
-<<<<<<< HEAD
-      console.log("DEBUG - Found subtasks count:", subtasks.length);
-      console.log(
-        "DEBUG - Subtasks details:",
-        subtasks.map((s) => ({
-          id: s._id,
-          title: s.title,
-          parentTaskId: s.parentTaskId,
-        }))
-      );
-=======
       console.log('DEBUG - Found subtasks count:', subtasks.length);
       console.log('DEBUG - Subtasks details:', subtasks.map(s => ({ id: s._id, title: s.title, parentTask: s.parentTask })));
->>>>>>> a67973a0
 
       // Convert to plain object and add subtasks
       const taskObj = task.toObject();
